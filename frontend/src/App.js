import React, { useState, useEffect } from "react";
import { useEffect } from "react";
import "./App.css";
import { BrowserRouter, Routes, Route } from "react-router-dom";
import axios from "axios";

const BACKEND_URL = process.env.REACT_APP_BACKEND_URL;
const API = `${BACKEND_URL}/api`;

function App() {
  const [currentView, setCurrentView] = useState('home');
  const [userProfile, setUserProfile] = useState(null);
  const [profiles, setProfiles] = useState([]);
  const [jobDescription, setJobDescription] = useState('');
  const [analysisResult, setAnalysisResult] = useState(null);
  const [careerQuery, setCareerQuery] = useState('');
  const [careerAdvice, setCareerAdvice] = useState(null);
  const [loading, setLoading] = useState(false);

  // Anonymous search state
  const [searchQuery, setSearchQuery] = useState('');
  const [searchType, setSearchType] = useState('general');
  const [searchResult, setSearchResult] = useState(null);
  const [popularTopics, setPopularTopics] = useState(null);
const Home = () => {
  const helloWorldApi = async () => {
    try {
      const response = await axios.get(`${API}/`);
      console.log(response.data.message);
    } catch (e) {
      console.error(e, `errored out requesting / api`);
    }
  };

const helloWorldApi = async () => {
  try {
    const response = await axios.get(`${API}/`);
    console.log(response.data.message);
  } catch (e) {
    console.error(e, `errored out requesting / api`);
  }
};

// Profile form state
const [profileForm, setProfileForm] = useState({
  name: '',
  education_level: '',
  field_of_study: '',
  skills: '',
  experience_years: 0,
  current_role: '',
  career_interests: ''
});

// Load profiles and popular topics on component mount
useEffect(() => {
  loadProfiles();
  loadPopularTopics();
  helloWorldApi();
}, []);

  const loadProfiles = async () => {

  // Profile form state
  const [profileForm, setProfileForm] = useState({
    name: '',
    education_level: '',
    field_of_study: '',
    skills: '',
    experience_years: 0,
    current_role: '',
    career_interests: ''
  });

  // Load profiles and popular topics on component mount
  useEffect(() => {
    loadProfiles();
    loadPopularTopics();
    helloWorldApi();
  }, []);

  const loadProfiles = async () => {
    try {
      const response = await axios.get(`${API}/profiles`);
      setProfiles(response.data);
      if (response.data.length > 0) {
        setUserProfile(response.data[0]); // Select first profile by default
      }
    } catch (error) {
      console.error('Error loading profiles:', error);
    }
  };

  const loadPopularTopics = async () => {
    try {
      const response = await axios.get(`${API}/popular-topics`);
      setPopularTopics(response.data);
    } catch (error) {
      console.error('Error loading popular topics:', error);
    }
  };

  const performAnonymousSearch = async (e) => {
    e.preventDefault();
    if (!searchQuery.trim()) return;

    setLoading(true);
    try {
      const response = await axios.post(`${API}/search`, {
        query: searchQuery,
        search_type: searchType
      });
      setSearchResult(response.data);
      setCurrentView('search-result');
    } catch (error) {
      console.error('Error performing search:', error);
      alert('Error performing search. Please try again.');
    }
    setLoading(false);
  };

  const createProfile = async (e) => {
    e.preventDefault();
    setLoading(true);
    try {
      const profileData = {
        ...profileForm,
        skills: profileForm.skills.split(',').map(s => s.trim()).filter(s => s),
        career_interests: profileForm.career_interests.split(',').map(s => s.trim()).filter(s => s)
      };

      const response = await axios.post(`${API}/profiles`, profileData);
      setUserProfile(response.data);
      setProfiles([...profiles, response.data]);
      setCurrentView('dashboard');
      setProfileForm({
        name: '',
        education_level: '',
        field_of_study: '',
        skills: '',
        experience_years: 0,
        current_role: '',
        career_interests: ''
      });
    } catch (error) {
      console.error('Error creating profile:', error);
      alert('Error creating profile. Please try again.');
    }
    setLoading(false);
  };

  const analyzeJob = async (e) => {
    e.preventDefault();
    if (!userProfile) {
      alert('Please create a profile first');
      return;
    }

    setLoading(true);
    try {
      const response = await axios.post(`${API}/analyze-job`, {
        user_id: userProfile.id,
        job_description: jobDescription
      });
      setAnalysisResult(response.data);
      setCurrentView('analysis-result');
    } catch (error) {
      console.error('Error analyzing job:', error);
      alert('Error analyzing job. Please try again.');
    }
    setLoading(false);
  };

  const getCareerAdvice = async (e) => {
    e.preventDefault();
    if (!userProfile) {
      alert('Please create a profile first');
      return;
    }

    setLoading(true);
    try {
      const response = await axios.post(`${API}/career-advice`, {
        user_id: userProfile.id,
        query: careerQuery
      });
      setCareerAdvice(response.data);
      setCurrentView('advice-result');
    } catch (error) {
      console.error('Error getting career advice:', error);
      alert('Error getting career advice. Please try again.');
    }
    setLoading(false);
  };

  const HeaderNav = () => (
    <nav className="bg-white shadow-lg border-b-4 border-gradient-to-r from-purple-500 to-pink-500">
      <div className="container mx-auto px-4">
        <div className="flex justify-between items-center py-4">
          <div className="flex items-center space-x-3">
            <img 
              src="https://github.com/Simonwafula/Nextstepjobs/blob/main/Nextstep%20logo.jpeg?raw=true" 
              alt="NextStep Logo" 
              className="h-12 w-auto"
            />
            <div>
              <h1 className="text-2xl font-bold bg-gradient-to-r from-purple-600 to-pink-600 bg-clip-text text-transparent">
                NextStep
              </h1>
              <p className="text-xs text-gray-500 font-medium">Your Career Evolution Partner</p>
            </div>
          </div>
          
          <div className="flex space-x-4">
            <button
              onClick={() => setCurrentView('home')}
              className={`px-4 py-2 rounded-full font-medium transition-all ${
                currentView === 'home' 
                  ? 'bg-gradient-to-r from-purple-500 to-pink-500 text-white shadow-lg' 
                  : 'text-gray-600 hover:text-purple-600 hover:bg-purple-50'
              }`}
            >
              Home
            </button>
            {userProfile && (
              <button
                onClick={() => setCurrentView('dashboard')}
                className={`px-4 py-2 rounded-full font-medium transition-all ${
                  currentView === 'dashboard' 
                    ? 'bg-gradient-to-r from-purple-500 to-pink-500 text-white shadow-lg' 
                    : 'text-gray-600 hover:text-purple-600 hover:bg-purple-50'
                }`}
              >
                Dashboard
              </button>
            )}
          </div>
        </div>
      </div>
    </nav>
  );

  const HomeView = () => (
    <div className="min-h-screen bg-gradient-to-br from-purple-50 via-pink-50 to-indigo-50">
      <HeaderNav />
      
      <div className="container mx-auto px-4 py-16">
<<<<<<< HEAD
        {/* Hero Section */}
        <div className="text-center mb-16 relative">
          <div className="absolute inset-0 bg-gradient-to-r from-purple-400 to-pink-400 opacity-10 rounded-3xl"></div>
          <div className="relative z-10 p-8">
            <h1 className="text-6xl font-bold mb-6 animate-pulse">
              <span className="bg-gradient-to-r from-purple-600 via-pink-600 to-indigo-600 bg-clip-text text-transparent">
                Your Next Step
              </span>
              <br />
              <span className="text-gray-800">Starts Here! 🚀</span>
            </h1>
            <p className="text-xl text-gray-700 max-w-4xl mx-auto mb-8 leading-relaxed">
              Unlock your career potential with AI-powered insights, personalized job analysis, and strategic career guidance. 
              Transform your professional journey with NextStep - where ambition meets opportunity! ✨
            </p>
            <div className="flex justify-center space-x-4">
              <div className="flex items-center space-x-2 bg-white/80 backdrop-blur-sm rounded-full px-6 py-3 shadow-lg">
                <span className="text-2xl">🎯</span>
                <span className="font-semibold text-gray-800">Smart Job Matching</span>
              </div>
              <div className="flex items-center space-x-2 bg-white/80 backdrop-blur-sm rounded-full px-6 py-3 shadow-lg">
                <span className="text-2xl">🧠</span>
                <span className="font-semibold text-gray-800">AI Career Insights</span>
              </div>
              <div className="flex items-center space-x-2 bg-white/80 backdrop-blur-sm rounded-full px-6 py-3 shadow-lg">
                <span className="text-2xl">📈</span>
                <span className="font-semibold text-gray-800">Growth Tracking</span>
              </div>
            </div>
          </div>
=======
        <div className="text-center mb-16">
          <h1 className="text-5xl font-bold text-gray-800 mb-6">
            🎯 Nextstep
          </h1>
          <p className="text-xl text-gray-600 max-w-3xl mx-auto mb-8">
            Your AI-powered career advisor that analyzes job descriptions, provides personalized recommendations, and guides your professional journey.
          </p>
>>>>>>> b948ad95
        </div>

        {/* Anonymous Search Section */}
        <div className="max-w-4xl mx-auto mb-16">
<<<<<<< HEAD
          <div className="bg-white/90 backdrop-blur-sm rounded-3xl shadow-2xl p-8 border border-purple-100">
            <div className="text-center mb-8">
              <h2 className="text-3xl font-bold mb-4">
                <span className="bg-gradient-to-r from-purple-600 to-pink-600 bg-clip-text text-transparent">
                  Ask NextStep Anything! 🔮
                </span>
              </h2>
              <p className="text-gray-600 text-lg">
                Get instant AI-powered career guidance - no strings attached, no sign-up required!
              </p>
            </div>
            
            <form onSubmit={performAnonymousSearch} className="space-y-6">
              <div className="flex gap-4 mb-6">
=======
          <div className="bg-white rounded-2xl shadow-xl p-8">
            <h2 className="text-2xl font-bold text-center mb-6 text-gray-800">
              🔍 Ask Any Career Question
            </h2>
            <p className="text-center text-gray-600 mb-6">
              Get instant AI-powered career guidance - no registration required!
            </p>

            <form onSubmit={performAnonymousSearch} className="space-y-4">
              <div className="flex gap-4 mb-4">
>>>>>>> b948ad95
                <select
                  value={searchType}
                  onChange={(e) => setSearchType(e.target.value)}
                  className="px-6 py-3 border-2 border-purple-200 rounded-2xl focus:ring-4 focus:ring-purple-200 focus:border-purple-500 transition-all bg-white/80 backdrop-blur-sm font-medium"
                >
                  <option value="general">💬 General Career Advice</option>
                  <option value="career_path">🛤️ Career Paths</option>
                  <option value="skills">🎯 Skills Development</option>
                  <option value="industry">🏢 Industry Insights</option>
                </select>
              </div>

              <div className="relative">
                <textarea
                  value={searchQuery}
                  onChange={(e) => setSearchQuery(e.target.value)}
                  placeholder="🌟 Ask anything about your career journey... 'How do I break into AI?' or 'What's the future of remote work?' or 'Best skills for 2025?'"
                  rows="4"
                  className="w-full px-6 py-4 border-2 border-purple-200 rounded-2xl focus:ring-4 focus:ring-purple-200 focus:border-purple-500 transition-all resize-none bg-white/80 backdrop-blur-sm text-gray-800 placeholder-gray-500"
                  required
                />
                <div className="absolute bottom-3 right-3 text-purple-400">
                  <svg className="w-6 h-6" fill="currentColor" viewBox="0 0 20 20">
                    <path d="M2.003 5.884L10 9.882l7.997-3.998A2 2 0 0016 4H4a2 2 0 00-1.997 1.884z"></path>
                    <path d="M18 8.118l-8 4-8-4V14a2 2 0 002 2h12a2 2 0 002-2V8.118z"></path>
                  </svg>
                </div>
              </div>

              <button
                type="submit"
                disabled={loading}
                className="w-full bg-gradient-to-r from-purple-600 via-pink-600 to-indigo-600 hover:from-purple-700 hover:via-pink-700 hover:to-indigo-700 text-white px-8 py-4 rounded-2xl font-bold text-lg transition-all transform hover:scale-105 hover:shadow-2xl disabled:opacity-50 disabled:transform-none"
              >
                {loading ? (
                  <span className="flex items-center justify-center">
                    <div className="nextstep-spinner mr-3"></div>
                    Analyzing Your Future...
                  </span>
                ) : (
                  <>
                    <span className="mr-2">🚀</span>
                    Discover Your Next Step
                    <span className="ml-2">✨</span>
                  </>
                )}
              </button>
            </form>
          </div>
        </div>

        {/* Popular Topics Section */}
        {popularTopics && (
          <div className="max-w-7xl mx-auto mb-16">
            <h3 className="text-4xl font-bold text-center mb-12">
              <span className="bg-gradient-to-r from-purple-600 to-pink-600 bg-clip-text text-transparent">
                🔥 What's Trending in Careers
              </span>
            </h3>
            <div className="grid md:grid-cols-3 gap-8">
              <div className="bg-gradient-to-br from-purple-500 to-purple-600 p-8 rounded-3xl shadow-2xl text-white transform hover:scale-105 transition-all">
                <h4 className="font-bold text-2xl mb-6 flex items-center">
                  <span className="mr-3">🚀</span>
                  Hot Careers
                </h4>
                <div className="space-y-3">
                  {popularTopics.trending_careers?.slice(0, 6).map((career, index) => (
                    <button
                      key={index}
                      onClick={() => {
                        setSearchQuery(`Tell me about ${career} career path and opportunities`);
                        setSearchType('career_path');
                      }}
                      className="block w-full text-left text-sm text-purple-100 hover:text-white hover:bg-purple-400/50 px-4 py-3 rounded-xl transition-all backdrop-blur-sm"
                    >
                      ✨ {career}
                    </button>
                  ))}
                </div>
              </div>
<<<<<<< HEAD
              
              <div className="bg-gradient-to-br from-pink-500 to-pink-600 p-8 rounded-3xl shadow-2xl text-white transform hover:scale-105 transition-all">
                <h4 className="font-bold text-2xl mb-6 flex items-center">
                  <span className="mr-3">💡</span>
                  Popular Questions
                </h4>
                <div className="space-y-3">
=======

              <div className="bg-white p-6 rounded-xl shadow-lg">
                <h4 className="font-semibold text-lg mb-4 text-green-600">Popular Questions</h4>
                <div className="space-y-2">
>>>>>>> b948ad95
                  {popularTopics.popular_questions?.slice(0, 6).map((question, index) => (
                    <button
                      key={index}
                      onClick={() => {
                        setSearchQuery(question);
                        setSearchType('general');
                      }}
                      className="block w-full text-left text-sm text-pink-100 hover:text-white hover:bg-pink-400/50 px-4 py-3 rounded-xl transition-all backdrop-blur-sm"
                    >
                      🤔 {question}
                    </button>
                  ))}
                </div>
              </div>
<<<<<<< HEAD
              
              <div className="bg-gradient-to-br from-indigo-500 to-indigo-600 p-8 rounded-3xl shadow-2xl text-white transform hover:scale-105 transition-all">
                <h4 className="font-bold text-2xl mb-6 flex items-center">
                  <span className="mr-3">🏢</span>
                  Industry Insights
                </h4>
                <div className="space-y-3">
=======

              <div className="bg-white p-6 rounded-xl shadow-lg">
                <h4 className="font-semibold text-lg mb-4 text-purple-600">Industry Insights</h4>
                <div className="space-y-2">
>>>>>>> b948ad95
                  {popularTopics.industry_insights?.slice(0, 6).map((industry, index) => (
                    <button
                      key={index}
                      onClick={() => {
                        setSearchQuery(`What are the latest trends and opportunities in ${industry}?`);
                        setSearchType('industry');
                      }}
                      className="block w-full text-left text-sm text-indigo-100 hover:text-white hover:bg-indigo-400/50 px-4 py-3 rounded-xl transition-all backdrop-blur-sm"
                    >
                      🌟 {industry}
                    </button>
                  ))}
                </div>
              </div>
            </div>
          </div>
        )}

        {/* Action Buttons */}
        <div className="text-center mb-16">
          <div className="flex justify-center space-x-6">
            <button
              onClick={() => setCurrentView('create-profile')}
              className="bg-gradient-to-r from-purple-600 to-indigo-600 hover:from-purple-700 hover:to-indigo-700 text-white px-8 py-4 rounded-2xl font-bold text-lg transition-all transform hover:scale-105 shadow-2xl"
            >
<<<<<<< HEAD
              <span className="mr-2">👤</span>
              Create Profile for Personalized Magic
            </button>
=======
</button>
>>>>>>> b948ad95
            {userProfile && (
              <button
                onClick={() => setCurrentView('dashboard')}
                className="bg-gradient-to-r from-pink-600 to-purple-600 hover:from-pink-700 hover:to-purple-700 text-white px-8 py-4 rounded-2xl font-bold text-lg transition-all transform hover:scale-105 shadow-2xl"
              >
                <span className="mr-2">📊</span>
                Go to Dashboard
              </button>
            )}
          </div>
        </div>

<<<<<<< HEAD
        {/* Features Grid */}
        <div className="grid md:grid-cols-3 gap-8 max-w-7xl mx-auto">
          <div className="bg-gradient-to-br from-purple-100 to-pink-100 p-8 rounded-3xl shadow-xl transform hover:scale-105 transition-all border-2 border-purple-200">
            <div className="text-6xl mb-6 text-center">🎓</div>
            <h3 className="text-2xl font-bold mb-4 text-center bg-gradient-to-r from-purple-600 to-pink-600 bg-clip-text text-transparent">
              For Students
            </h3>
            <p className="text-gray-700 text-center leading-relaxed">
              Discover your perfect career path, understand industry requirements, and plan your educational journey with AI-powered insights.
            </p>
          </div>
          
          <div className="bg-gradient-to-br from-pink-100 to-indigo-100 p-8 rounded-3xl shadow-xl transform hover:scale-105 transition-all border-2 border-pink-200">
            <div className="text-6xl mb-6 text-center">🎯</div>
            <h3 className="text-2xl font-bold mb-4 text-center bg-gradient-to-r from-pink-600 to-indigo-600 bg-clip-text text-transparent">
              For Graduates
            </h3>
            <p className="text-gray-700 text-center leading-relaxed">
              Find job opportunities that match your qualifications, get company insights, and launch your career with confidence.
            </p>
          </div>
          
          <div className="bg-gradient-to-br from-indigo-100 to-purple-100 p-8 rounded-3xl shadow-xl transform hover:scale-105 transition-all border-2 border-indigo-200">
            <div className="text-6xl mb-6 text-center">📈</div>
            <h3 className="text-2xl font-bold mb-4 text-center bg-gradient-to-r from-indigo-600 to-purple-600 bg-clip-text text-transparent">
              For Professionals
            </h3>
            <p className="text-gray-700 text-center leading-relaxed">
              Stay ahead with market trends, advance your career strategically, and discover new opportunities in your field.
=======
        <div className="grid md:grid-cols-3 gap-8 max-w-6xl mx-auto">

          <div className="bg-white p-6 rounded-xl shadow-lg card-hover">
            <div className="text-4xl mb-4">🎓</div>
            <h3 className="text-xl font-semibold mb-3">For Students</h3>
            <p className="text-gray-600">
              Discover career paths, understand job requirements, and plan your educational journey.
            </p>
          </div>
          <div className="bg-white p-6 rounded-xl shadow-lg card-hover">
            <div className="text-4xl mb-4">🎯</div>
            <h3 className="text-xl font-semibold mb-3">For Graduates</h3>
            <p className="text-gray-600">
              Find job opportunities that match your qualifications and get insights on companies in your field.
            </p>
          </div>
          <div className="bg-white p-6 rounded-xl shadow-lg card-hover">
            <div className="text-4xl mb-4">📈</div>
            <h3 className="text-xl font-semibold mb-3">For Professionals</h3>
            <p className="text-gray-600">
              Stay updated with job market trends and advance your career with strategic insights.
>>>>>>> b948ad95
            </p>
          </div>
        </div>
      </div>
    </div>
  );

  const CreateProfileView = () => (
<<<<<<< HEAD
    <div className="min-h-screen bg-gradient-to-br from-purple-50 via-pink-50 to-indigo-50">
      <HeaderNav />
      
      <div className="container mx-auto px-4 py-12">
        <div className="max-w-2xl mx-auto bg-white/90 backdrop-blur-sm rounded-3xl shadow-2xl p-8 border border-purple-100">
          <div className="text-center mb-8">
            <h2 className="text-4xl font-bold mb-4">
              <span className="bg-gradient-to-r from-purple-600 to-pink-600 bg-clip-text text-transparent">
                Create Your NextStep Profile
              </span>
            </h2>
            <p className="text-gray-600">Let's personalize your career journey! ✨</p>
          </div>
          
=======
    <div className="min-h-screen bg-gray-50 py-12">
      <div className="container mx-auto px-4">
        <div className="max-w-2xl mx-auto bg-white rounded-xl shadow-lg p-8">
          <h2 className="text-3xl font-bold text-center mb-8">Create Your Profile</h2>

>>>>>>> b948ad95
          <form onSubmit={createProfile} className="space-y-6">
            <div>
              <label className="block text-sm font-bold text-gray-700 mb-3">✨ Full Name</label>
              <input
                type="text"
                required
                value={profileForm.name}
                onChange={(e) => setProfileForm({...profileForm, name: e.target.value})}
                className="w-full px-6 py-4 border-2 border-purple-200 rounded-2xl focus:ring-4 focus:ring-purple-200 focus:border-purple-500 transition-all bg-white/80 backdrop-blur-sm"
                placeholder="Your amazing name"
              />
            </div>

            <div>
              <label className="block text-sm font-bold text-gray-700 mb-3">🎓 Education Level</label>
              <select
                required
                value={profileForm.education_level}
                onChange={(e) => setProfileForm({...profileForm, education_level: e.target.value})}
                className="w-full px-6 py-4 border-2 border-purple-200 rounded-2xl focus:ring-4 focus:ring-purple-200 focus:border-purple-500 transition-all bg-white/80 backdrop-blur-sm"
              >
                <option value="">Select Your Education Level</option>
                <option value="High School">High School</option>
                <option value="Associate Degree">Associate Degree</option>
                <option value="Bachelor's Degree">Bachelor's Degree</option>
                <option value="Master's Degree">Master's Degree</option>
                <option value="PhD">PhD</option>
                <option value="Professional Certification">Professional Certification</option>
              </select>
            </div>

            <div>
              <label className="block text-sm font-bold text-gray-700 mb-3">📚 Field of Study</label>
              <input
                type="text"
                value={profileForm.field_of_study}
                onChange={(e) => setProfileForm({...profileForm, field_of_study: e.target.value})}
                placeholder="e.g., Computer Science, Business, Engineering, Psychology"
                className="w-full px-6 py-4 border-2 border-purple-200 rounded-2xl focus:ring-4 focus:ring-purple-200 focus:border-purple-500 transition-all bg-white/80 backdrop-blur-sm"
              />
            </div>

            <div>
              <label className="block text-sm font-bold text-gray-700 mb-3">🎯 Skills (comma-separated)</label>
              <input
                type="text"
                value={profileForm.skills}
                onChange={(e) => setProfileForm({...profileForm, skills: e.target.value})}
                placeholder="e.g., Python, Project Management, Data Analysis, Leadership"
                className="w-full px-6 py-4 border-2 border-purple-200 rounded-2xl focus:ring-4 focus:ring-purple-200 focus:border-purple-500 transition-all bg-white/80 backdrop-blur-sm"
              />
            </div>

            <div>
              <label className="block text-sm font-bold text-gray-700 mb-3">⏰ Years of Experience</label>
              <input
                type="number"
                min="0"
                value={profileForm.experience_years}
                onChange={(e) => setProfileForm({...profileForm, experience_years: parseInt(e.target.value) || 0})}
                className="w-full px-6 py-4 border-2 border-purple-200 rounded-2xl focus:ring-4 focus:ring-purple-200 focus:border-purple-500 transition-all bg-white/80 backdrop-blur-sm"
              />
            </div>

            <div>
              <label className="block text-sm font-bold text-gray-700 mb-3">💼 Current Role (optional)</label>
              <input
                type="text"
                value={profileForm.current_role}
                onChange={(e) => setProfileForm({...profileForm, current_role: e.target.value})}
                placeholder="e.g., Software Developer, Student, Marketing Manager"
                className="w-full px-6 py-4 border-2 border-purple-200 rounded-2xl focus:ring-4 focus:ring-purple-200 focus:border-purple-500 transition-all bg-white/80 backdrop-blur-sm"
              />
            </div>

            <div>
              <label className="block text-sm font-bold text-gray-700 mb-3">💫 Career Interests (comma-separated)</label>
              <input
                type="text"
                value={profileForm.career_interests}
                onChange={(e) => setProfileForm({...profileForm, career_interests: e.target.value})}
                placeholder="e.g., Technology, Healthcare, Finance, Education, AI"
                className="w-full px-6 py-4 border-2 border-purple-200 rounded-2xl focus:ring-4 focus:ring-purple-200 focus:border-purple-500 transition-all bg-white/80 backdrop-blur-sm"
              />
            </div>

            <div className="flex space-x-4 pt-4">
              <button
                type="button"
                onClick={() => setCurrentView('home')}
                className="flex-1 px-6 py-4 border-2 border-gray-300 text-gray-700 rounded-2xl hover:bg-gray-50 transition-all font-medium"
              >
                Back
              </button>
              <button
                type="submit"
                disabled={loading}
                className="flex-1 bg-gradient-to-r from-purple-600 to-pink-600 hover:from-purple-700 hover:to-pink-700 text-white px-6 py-4 rounded-2xl font-bold transition-all disabled:opacity-50 transform hover:scale-105"
              >
                {loading ? (
                  <span className="flex items-center justify-center">
                    <div className="nextstep-spinner mr-2"></div>
                    Creating Magic...
                  </span>
                ) : (
                  <>
                    <span className="mr-2">🚀</span>
                    Create My Profile
                  </>
                )}
              </button>
            </div>
          </form>
        </div>
      </div>
  return (
    <div>
      <header className="App-header">
        <a
          className="App-link"
          href="https://emergent.sh"
          target="_blank"
          rel="noopener noreferrer"
        >
          <img src="https://avatars.githubusercontent.com/in/1201222?s=120&u=2686cf91179bbafbc7a71bfbc43004cf9ae1acea&v=4" />
        </a>
        <p className="mt-5">Building something incredible ~!</p>
      </header>
    </div>
  );

  const DashboardView = () => (
    <div className="min-h-screen bg-gradient-to-br from-purple-50 via-pink-50 to-indigo-50">
      <HeaderNav />
      
      <div className="container mx-auto px-4 py-8">
        {userProfile && (
          <div className="bg-gradient-to-r from-purple-500 to-pink-500 rounded-3xl shadow-2xl p-8 mb-8 text-white">
            <h2 className="text-3xl font-bold mb-6 flex items-center">
              <span className="mr-3">👋</span>
              Welcome back, {userProfile.name}!
            </h2>
            <div className="grid md:grid-cols-2 gap-6 text-sm">
              <div className="bg-white/20 backdrop-blur-sm rounded-2xl p-4">
                <strong className="flex items-center mb-2">
                  <span className="mr-2">🎓</span>
                  Education:
                </strong>
                <span>{userProfile.education_level}</span>
                {userProfile.field_of_study && <span> in {userProfile.field_of_study}</span>}
              </div>
              <div className="bg-white/20 backdrop-blur-sm rounded-2xl p-4">
                <strong className="flex items-center mb-2">
                  <span className="mr-2">⏰</span>
                  Experience:
                </strong>
                <span>{userProfile.experience_years} years</span>
              </div>
              <div className="bg-white/20 backdrop-blur-sm rounded-2xl p-4">
                <strong className="flex items-center mb-2">
                  <span className="mr-2">🎯</span>
                  Skills:
                </strong>
                <span>{userProfile.skills?.join(', ') || 'None specified'}</span>
              </div>
              <div className="bg-white/20 backdrop-blur-sm rounded-2xl p-4">
                <strong className="flex items-center mb-2">
                  <span className="mr-2">💫</span>
                  Interests:
                </strong>
                <span>{userProfile.career_interests?.join(', ') || 'None specified'}</span>
              </div>
            </div>
          </div>
        )}

        <div className="grid md:grid-cols-2 gap-8">
          {/* Job Analysis Section */}
          <div className="bg-white/90 backdrop-blur-sm rounded-3xl shadow-2xl p-8 border border-purple-100">
            <h3 className="text-2xl font-bold mb-6 flex items-center">
              <span className="mr-3">📋</span>
              <span className="bg-gradient-to-r from-purple-600 to-pink-600 bg-clip-text text-transparent">
                Analyze Job Description
              </span>
            </h3>
            <p className="text-gray-600 mb-6">
              Paste any job description and get AI-powered insights tailored to your profile! 🚀
            </p>

            <form onSubmit={analyzeJob}>
              <textarea
                value={jobDescription}
                onChange={(e) => setJobDescription(e.target.value)}
                placeholder="✨ Paste the job description here and watch the magic happen..."
                rows="6"
                className="w-full px-6 py-4 border-2 border-purple-200 rounded-2xl focus:ring-4 focus:ring-purple-200 focus:border-purple-500 transition-all mb-4 bg-white/80 backdrop-blur-sm"
                required
              />
              <button
                type="submit"
                disabled={loading}
                className="w-full bg-gradient-to-r from-purple-600 to-indigo-600 hover:from-purple-700 hover:to-indigo-700 text-white px-6 py-4 rounded-2xl font-bold transition-all disabled:opacity-50 transform hover:scale-105"
              >
                {loading ? (
                  <span className="flex items-center justify-center">
                    <div className="nextstep-spinner mr-2"></div>
                    Analyzing...
                  </span>
                ) : (
                  <>
                    <span className="mr-2">🔍</span>
                    Analyze Job
                  </>
                )}
              </button>
            </form>
          </div>

          {/* Career Advice Section */}
          <div className="bg-white/90 backdrop-blur-sm rounded-3xl shadow-2xl p-8 border border-pink-100">
            <h3 className="text-2xl font-bold mb-6 flex items-center">
              <span className="mr-3">💡</span>
              <span className="bg-gradient-to-r from-pink-600 to-purple-600 bg-clip-text text-transparent">
                Get Career Advice
              </span>
            </h3>
            <p className="text-gray-600 mb-6">
              Ask anything about your career journey and get personalized AI guidance! 🌟
            </p>

            <form onSubmit={getCareerAdvice}>
              <textarea
                value={careerQuery}
                onChange={(e) => setCareerQuery(e.target.value)}
                placeholder="🤔 What's on your mind? Ask about career transitions, skill development, industry trends, or anything else!"
                rows="4"
                className="w-full px-6 py-4 border-2 border-pink-200 rounded-2xl focus:ring-4 focus:ring-pink-200 focus:border-pink-500 transition-all mb-4 bg-white/80 backdrop-blur-sm"
                required
              />
              <button
                type="submit"
                disabled={loading}
                className="w-full bg-gradient-to-r from-pink-600 to-purple-600 hover:from-pink-700 hover:to-purple-700 text-white px-6 py-4 rounded-2xl font-bold transition-all disabled:opacity-50 transform hover:scale-105"
              >
                {loading ? (
                  <span className="flex items-center justify-center">
                    <div className="nextstep-spinner mr-2"></div>
                    Getting Advice...
                  </span>
                ) : (
                  <>
                    <span className="mr-2">💭</span>
                    Get Advice
                  </>
                )}
              </button>
            </form>
          </div>
        </div>
      </div>
    </div>
  );

  const AnalysisResultView = () => (
    <div className="min-h-screen bg-gradient-to-br from-purple-50 via-pink-50 to-indigo-50">
      <HeaderNav />
      
      <div className="container mx-auto px-4 py-8">
        <div className="max-w-4xl mx-auto">
          <div className="bg-white/90 backdrop-blur-sm rounded-3xl shadow-2xl p-8 border border-purple-100">
            <div className="flex justify-between items-center mb-8">
              <h2 className="text-3xl font-bold">
                <span className="bg-gradient-to-r from-purple-600 to-pink-600 bg-clip-text text-transparent">
                  Job Analysis Results ✨
                </span>
              </h2>
              <button
                onClick={() => setCurrentView('dashboard')}
                className="text-purple-600 hover:text-purple-800 font-medium"
              >
                ← Back to Dashboard
              </button>
            </div>

            {analysisResult && (
              <div className="space-y-8">
                <div className="bg-gradient-to-r from-purple-500 to-pink-500 p-6 rounded-3xl text-white">
                  <h3 className="font-bold text-xl mb-4 flex items-center">
                    <span className="mr-3">🎯</span>
                    Match Score
                  </h3>
                  <div className="flex items-center">
<<<<<<< HEAD
                    <div className="w-full bg-white/30 rounded-full h-4">
                      <div 
                        className="bg-white h-4 rounded-full transition-all duration-1000" 
=======
                    <div className="w-full bg-blue-200 rounded-full h-2">
                      <div
                        className="bg-blue-600 h-2 rounded-full"
>>>>>>> b948ad95
                        style={{width: `${analysisResult.match_score * 100}%`}}
                      ></div>
                    </div>
                    <span className="ml-4 text-white font-bold text-2xl">
                      {Math.round(analysisResult.match_score * 100)}%
                    </span>
                  </div>
                </div>

                <div className="bg-gradient-to-br from-blue-50 to-purple-50 p-6 rounded-3xl border border-blue-200">
                  <h3 className="font-bold text-xl mb-4 flex items-center text-blue-800">
                    <span className="mr-3">📊</span>
                    Job Analysis
                  </h3>
                  <div className="bg-white/80 backdrop-blur-sm p-4 rounded-2xl">
                    <pre className="whitespace-pre-wrap text-sm text-gray-700">
                      {typeof analysisResult.analysis === 'object'
                        ? JSON.stringify(analysisResult.analysis, null, 2)
                        : analysisResult.analysis
                      }
                    </pre>
                  </div>
                </div>

                <div className="bg-gradient-to-br from-green-50 to-emerald-50 p-6 rounded-3xl border border-green-200">
                  <h3 className="font-bold text-xl mb-4 flex items-center text-green-800">
                    <span className="mr-3">💡</span>
                    Recommendations
                  </h3>
                  <div className="bg-white/80 backdrop-blur-sm p-4 rounded-2xl">
                    <div className="text-sm text-gray-700 whitespace-pre-wrap">
                      {Array.isArray(analysisResult.recommendations)
                        ? analysisResult.recommendations.join('\n\n')
                        : analysisResult.recommendations
                      }
                    </div>
                  </div>
                </div>

                <div className="bg-gradient-to-br from-gray-50 to-slate-50 p-6 rounded-3xl border border-gray-200">
                  <h3 className="font-bold text-xl mb-4 flex items-center text-gray-800">
                    <span className="mr-3">📝</span>
                    Original Job Description
                  </h3>
                  <div className="bg-white/80 backdrop-blur-sm p-4 rounded-2xl">
                    <div className="text-sm text-gray-700 whitespace-pre-wrap">
                      {analysisResult.job_description}
                    </div>
                  </div>
                </div>
              </div>
            )}
          </div>
        </div>
      </div>
    </div>
  );

  const AdviceResultView = () => (
    <div className="min-h-screen bg-gradient-to-br from-purple-50 via-pink-50 to-indigo-50">
      <HeaderNav />
      
      <div className="container mx-auto px-4 py-8">
        <div className="max-w-4xl mx-auto">
          <div className="bg-white/90 backdrop-blur-sm rounded-3xl shadow-2xl p-8 border border-pink-100">
            <div className="flex justify-between items-center mb-8">
              <h2 className="text-3xl font-bold">
                <span className="bg-gradient-to-r from-pink-600 to-purple-600 bg-clip-text text-transparent">
                  Career Advice ✨
                </span>
              </h2>
              <button
                onClick={() => setCurrentView('dashboard')}
                className="text-pink-600 hover:text-pink-800 font-medium"
              >
                ← Back to Dashboard
              </button>
            </div>

            {careerAdvice && (
              <div className="space-y-8">
                <div className="bg-gradient-to-r from-pink-500 to-purple-500 p-6 rounded-3xl text-white">
                  <h3 className="font-bold text-xl mb-4 flex items-center">
                    <span className="mr-3">❓</span>
                    Your Question
                  </h3>
                  <p className="text-pink-100 text-lg">{careerAdvice.query}</p>
                </div>

                <div className="bg-gradient-to-br from-green-50 to-emerald-50 p-6 rounded-3xl border border-green-200">
                  <h3 className="font-bold text-xl mb-4 flex items-center text-green-800">
                    <span className="mr-3">💡</span>
                    AI Career Advice
                  </h3>
                  <div className="bg-white/80 backdrop-blur-sm p-4 rounded-2xl">
                    <div className="text-gray-700 whitespace-pre-wrap leading-relaxed">
                      {careerAdvice.advice}
                    </div>
                  </div>
                </div>
              </div>
            )}
          </div>
        </div>
      </div>
    </div>
  );

  const SearchResultView = () => (
    <div className="min-h-screen bg-gradient-to-br from-purple-50 via-pink-50 to-indigo-50">
      <HeaderNav />
      
      <div className="container mx-auto px-4 py-8">
        <div className="max-w-4xl mx-auto">
          <div className="bg-white/90 backdrop-blur-sm rounded-3xl shadow-2xl p-8 border border-purple-100">
            <div className="flex justify-between items-center mb-8">
              <h2 className="text-3xl font-bold">
                <span className="bg-gradient-to-r from-purple-600 to-pink-600 bg-clip-text text-transparent">
                  Career Search Results ✨
                </span>
              </h2>
              <button
                onClick={() => setCurrentView('home')}
                className="text-purple-600 hover:text-purple-800 font-medium"
              >
                ← Back to Home
              </button>
            </div>

            {searchResult && (
              <div className="space-y-8">
                <div className="bg-gradient-to-r from-purple-500 to-pink-500 p-6 rounded-3xl text-white">
                  <h3 className="font-bold text-xl mb-4 flex items-center">
                    <span className="mr-3">🔍</span>
                    Your Search
                  </h3>
                  <p className="text-purple-100 font-medium text-lg">{searchResult.query}</p>
                  <p className="text-sm text-purple-200 mt-2">
                    Search Type: {searchResult.search_type.replace('_', ' ').toUpperCase()}
                  </p>
                </div>

                <div className="bg-gradient-to-br from-green-50 to-emerald-50 p-6 rounded-3xl border border-green-200">
                  <h3 className="font-bold text-xl mb-4 flex items-center text-green-800">
                    <span className="mr-3">💡</span>
                    AI Career Guidance
                  </h3>
                  <div className="bg-white/80 backdrop-blur-sm p-4 rounded-2xl">
                    <div className="text-gray-700 whitespace-pre-wrap leading-relaxed">
                      {searchResult.response}
                    </div>
                  </div>
                </div>

                {searchResult.suggestions && searchResult.suggestions.length > 0 && (
                  <div className="bg-gradient-to-br from-indigo-50 to-purple-50 p-6 rounded-3xl border border-indigo-200">
                    <h3 className="font-bold text-xl mb-4 flex items-center text-indigo-800">
                      <span className="mr-3">🎯</span>
                      Related Topics
                    </h3>
                    <p className="text-sm text-gray-600 mb-4">You might also be interested in:</p>
                    <div className="space-y-3">
                      {searchResult.suggestions.map((suggestion, index) => (
                        <button
                          key={index}
                          onClick={() => {
                            setSearchQuery(suggestion);
                            setCurrentView('home');
                            // Auto-scroll to search form
                            setTimeout(() => {
                              document.querySelector('textarea')?.focus();
                            }, 100);
                          }}
                          className="block w-full text-left text-sm bg-white/80 backdrop-blur-sm text-indigo-700 hover:text-indigo-900 hover:bg-indigo-100 px-4 py-3 rounded-2xl transition-all transform hover:scale-105"
                        >
                          <span className="mr-2">🌟</span>
                          {suggestion}
                        </button>
                      ))}
                    </div>
                  </div>
                )}

                <div className="text-center pt-8 border-t border-purple-200">
                  <p className="text-gray-600 mb-6 text-lg">Want even more personalized advice?</p>
                  <button
                    onClick={() => setCurrentView('create-profile')}
                    className="bg-gradient-to-r from-purple-600 to-pink-600 hover:from-purple-700 hover:to-pink-700 text-white px-8 py-4 rounded-2xl font-bold text-lg transition-all transform hover:scale-105 shadow-2xl"
                  >
                    <span className="mr-2">👤</span>
                    Create Profile for Personalized Magic
                  </button>
                </div>
              </div>
            )}
          </div>
        </div>
      </div>
    </div>
  );

>>>>>>> conflict_030725_1936
  // Render based on current view
  const renderView = () => {
    switch(currentView) {
      case 'create-profile':
        return <CreateProfileView />;
      case 'dashboard':
        return <DashboardView />;
      case 'analysis-result':
        return <AnalysisResultView />;
      case 'advice-result':
        return <AdviceResultView />;
      case 'search-result':
        return <SearchResultView />;
      default:
        return <HomeView />;
    }
  };

const Home = () => {
  const helloWorldApi = async () => {
  // Load profiles on component mount
  useEffect(() => {
    loadProfiles();
    loadPopularTopics();
  }, []);

  const loadProfiles = async () => {
    try {
      const response = await axios.get(`${API}/profiles`);
      setProfiles(response.data);
      if (response.data.length > 0) {
        setUserProfile(response.data[0]); // Select first profile by default
      }
    } catch (error) {
      console.error('Error loading profiles:', error);
    }
  };

  const loadPopularTopics = async () => {
    try {
      const response = await axios.get(`${API}/popular-topics`);
      setPopularTopics(response.data);
    } catch (error) {
      console.error('Error loading popular topics:', error);
    }
  };

  const performAnonymousSearch = async (e) => {
    e.preventDefault();
    if (!searchQuery.trim()) return;

    setLoading(true);
    try {
      const response = await axios.post(`${API}/search`, {
        query: searchQuery,
        search_type: searchType
      });
      setSearchResult(response.data);
      setCurrentView('search-result');
    } catch (error) {
      console.error('Error performing search:', error);
      alert('Error performing search. Please try again.');
    }
    setLoading(false);
  };

  const createProfile = async (e) => {
    e.preventDefault();
    setLoading(true);
    try {
      const profileData = {
        ...profileForm,
        skills: profileForm.skills.split(',').map(s => s.trim()).filter(s => s),
        career_interests: profileForm.career_interests.split(',').map(s => s.trim()).filter(s => s)
      };

      const response = await axios.post(`${API}/profiles`, profileData);
      setUserProfile(response.data);
      setProfiles([...profiles, response.data]);
      setCurrentView('dashboard');
      setProfileForm({
        name: '',
        education_level: '',
        field_of_study: '',
        skills: '',
        experience_years: 0,
        current_role: '',
        career_interests: ''
      });
    } catch (error) {
      console.error('Error creating profile:', error);
      alert('Error creating profile. Please try again.');
    }
    setLoading(false);
  };

  const analyzeJob = async (e) => {
    e.preventDefault();
    if (!userProfile) {
      alert('Please create a profile first');
      return;
    }

    setLoading(true);
    try {
      const response = await axios.post(`${API}/analyze-job`, {
        user_id: userProfile.id,
        job_description: jobDescription
      });
      setAnalysisResult(response.data);
      setCurrentView('analysis-result');
    } catch (error) {
      console.error('Error analyzing job:', error);
      alert('Error analyzing job. Please try again.');
    }
    setLoading(false);
  };

  const getCareerAdvice = async (e) => {
    e.preventDefault();
    if (!userProfile) {
      alert('Please create a profile first');
      return;
    }

    setLoading(true);
    try {
      const response = await axios.post(`${API}/career-advice`, {
        user_id: userProfile.id,
        query: careerQuery
      });
      setCareerAdvice(response.data);
      setCurrentView('advice-result');
    } catch (error) {
      console.error('Error getting career advice:', error);
      alert('Error getting career advice. Please try again.');
    }
    setLoading(false);
  };

  const HomeView = () => (
    <div className="min-h-screen bg-gradient-to-br from-blue-50 to-indigo-100">
      <div className="container mx-auto px-4 py-16">
        <div className="text-center mb-16">
          <h1 className="text-5xl font-bold text-gray-800 mb-6">
            🎯 Nextstep
          </h1>
          <p className="text-xl text-gray-600 max-w-3xl mx-auto mb-8">
            Your AI-powered career advisor that analyzes job descriptions, provides personalized recommendations, and guides your professional journey.
          </p>
                    <div className="flex justify-center space-x-4">
        </div>

        {/* Anonymous Search Section */}
        <div className="max-w-4xl mx-auto mb-16">
          <div className="bg-white rounded-2xl shadow-xl p-8">
            <h2 className="text-2xl font-bold text-center mb-6 text-gray-800">
              🔍 Ask Any Career Question
            </h2>
            <p className="text-center text-gray-600 mb-6">
              Get instant AI-powered career guidance - no registration required!
            </p>

            <form onSubmit={performAnonymousSearch} className="space-y-4">
              <div className="flex gap-4 mb-4">
                <select
                  value={searchType}
                  onChange={(e) => setSearchType(e.target.value)}
                  className="px-4 py-2 border border-gray-300 rounded-lg focus:ring-2 focus:ring-blue-500 focus:border-transparent"
                >
                  <option value="general">General Career Advice</option>
                  <option value="career_path">Career Paths</option>
                  <option value="skills">Skills Development</option>
                  <option value="industry">Industry Insights</option>
                </select>
              </div>

              <div className="relative">
                <textarea
                  value={searchQuery}
                  onChange={(e) => setSearchQuery(e.target.value)}
                  placeholder="Ask anything about careers... e.g., 'How do I break into data science?' or 'What skills do I need for product management?'"
                  rows="3"
                  className="w-full px-4 py-3 border border-gray-300 rounded-lg focus:ring-2 focus:ring-blue-500 focus:border-transparent resize-none"
                  required
                />
              </div>

              <button
                type="submit"
                disabled={loading}
                className="w-full bg-gradient-to-r from-blue-600 to-purple-600 hover:from-blue-700 hover:to-purple-700 text-white px-8 py-3 rounded-lg font-semibold transition-all transform hover:scale-105 disabled:opacity-50 disabled:transform-none"
              >
                {loading ? (
                  <span className="flex items-center justify-center">
                    <div className="loading-spinner mr-2"></div>
                    Searching...
                  </span>
                ) : (
                  'Get Career Guidance 🚀'
                )}
              </button>
            </form>
          </div>
        </div>

        {/* Popular Topics Section */}
        {popularTopics && (
          <div className="max-w-6xl mx-auto mb-16">
            <h3 className="text-2xl font-bold text-center mb-8 text-gray-800">
              🔥 Trending Career Topics
            </h3>
            <div className="grid md:grid-cols-3 gap-8">
              <div className="bg-white p-6 rounded-xl shadow-lg">
                <h4 className="font-semibold text-lg mb-4 text-blue-600">Hot Careers</h4>
                <div className="space-y-2">
                  {popularTopics.trending_careers?.slice(0, 6).map((career, index) => (
                    <button
                      key={index}
                      onClick={() => {
                        setSearchQuery(`Tell me about ${career} career path`);
                        setSearchType('career_path');
                      }}
                      className="block w-full text-left text-sm text-gray-700 hover:text-blue-600 hover:bg-blue-50 px-2 py-1 rounded transition-colors"
                    >
                      {career}
                    </button>
                  ))}
                </div>
              </div>

              <div className="bg-white p-6 rounded-xl shadow-lg">
                <h4 className="font-semibold text-lg mb-4 text-green-600">Popular Questions</h4>
                <div className="space-y-2">
                  {popularTopics.popular_questions?.slice(0, 6).map((question, index) => (
                    <button
                      key={index}
                      onClick={() => {
                        setSearchQuery(question);
                        setSearchType('general');
                      }}
                      className="block w-full text-left text-sm text-gray-700 hover:text-green-600 hover:bg-green-50 px-2 py-1 rounded transition-colors"
                    >
                      {question}
                    </button>
                  ))}
                </div>
              </div>

              <div className="bg-white p-6 rounded-xl shadow-lg">
                <h4 className="font-semibold text-lg mb-4 text-purple-600">Industry Insights</h4>
                <div className="space-y-2">
                  {popularTopics.industry_insights?.slice(0, 6).map((industry, index) => (
                    <button
                      key={index}
                      onClick={() => {
                        setSearchQuery(`What are the career opportunities in ${industry}?`);
                        setSearchType('industry');
                      }}
                      className="block w-full text-left text-sm text-gray-700 hover:text-purple-600 hover:bg-purple-50 px-2 py-1 rounded transition-colors"
                    >
                      {industry}
                    </button>
                  ))}
                </div>
              </div>
            </div>
          </div>
        )}

        {/* Action Buttons */}
        <div className="text-center mb-16">
          <div className="flex justify-center space-x-4">
            <button
              onClick={() => setCurrentView('create-profile')}
              className="bg-blue-600 hover:bg-blue-700 text-white px-8 py-3 rounded-lg font-semibold transition-colors"
            >
              Create Profile for Personalized Advice
            </button>
            {userProfile && (
              <button
                onClick={() => setCurrentView('dashboard')}
                className="bg-green-600 hover:bg-green-700 text-white px-8 py-3 rounded-lg font-semibold transition-colors"
              >
                Go to Dashboard
              </button>
            )}
          </div>
        </div>

        <div className="grid md:grid-cols-3 gap-8 max-w-6xl mx-auto">
          <div className="bg-white p-6 rounded-xl shadow-lg card-hover">
            <div className="text-4xl mb-4">🎓</div>
            <h3 className="text-xl font-semibold mb-3">For Students</h3>
            <p className="text-gray-600">
              Discover career paths, understand job requirements, and plan your educational journey.
            </p>
          </div>

          <div className="bg-white p-6 rounded-xl shadow-lg card-hover">
            <div className="text-4xl mb-4">🎯</div>
            <h3 className="text-xl font-semibold mb-3">For Graduates</h3>
            <p className="text-gray-600">
              Find job opportunities that match your qualifications and get insights on companies in your field.
            </p>
          </div>

          <div className="bg-white p-6 rounded-xl shadow-lg card-hover">
            <div className="text-4xl mb-4">📈</div>
            <h3 className="text-xl font-semibold mb-3">For Professionals</h3>
            <p className="text-gray-600">
              Stay updated with job market trends and advance your career with strategic insights.
            </p>
          </div>
        </div>
      </div>
    </div>
  );
return (
  <div className="App">
    {renderView()}
  </div>
);
}

export default App;
  const CreateProfileView = () => (
    <div className="min-h-screen bg-gray-50 py-12">
      <div className="container mx-auto px-4">
        <div className="max-w-2xl mx-auto bg-white rounded-xl shadow-lg p-8">
          <h2 className="text-3xl font-bold text-center mb-8">Create Your Profile</h2>

          <form onSubmit={createProfile} className="space-y-6">
            <div>
              <label className="block text-sm font-medium text-gray-700 mb-2">Full Name</label>
              <input
                type="text"
                required
                value={profileForm.name}
                onChange={(e) => setProfileForm({...profileForm, name: e.target.value})}
                className="w-full px-4 py-2 border border-gray-300 rounded-lg focus:ring-2 focus:ring-blue-500 focus:border-transparent"
              />
            </div>

            <div>
              <label className="block text-sm font-medium text-gray-700 mb-2">Education Level</label>
              <select
                required
                value={profileForm.education_level}
                onChange={(e) => setProfileForm({...profileForm, education_level: e.target.value})}
                className="w-full px-4 py-2 border border-gray-300 rounded-lg focus:ring-2 focus:ring-blue-500 focus:border-transparent"
              >
                <option value="">Select Education Level</option>
                <option value="High School">High School</option>
                <option value="Associate Degree">Associate Degree</option>
                <option value="Bachelor's Degree">Bachelor's Degree</option>
                <option value="Master's Degree">Master's Degree</option>
                <option value="PhD">PhD</option>
                <option value="Professional Certification">Professional Certification</option>
              </select>
            </div>

            <div>
              <label className="block text-sm font-medium text-gray-700 mb-2">Field of Study</label>
              <input
                type="text"
                value={profileForm.field_of_study}
                onChange={(e) => setProfileForm({...profileForm, field_of_study: e.target.value})}
                placeholder="e.g., Computer Science, Business, Engineering"
                className="w-full px-4 py-2 border border-gray-300 rounded-lg focus:ring-2 focus:ring-blue-500 focus:border-transparent"
              />
            </div>

            <div>
              <label className="block text-sm font-medium text-gray-700 mb-2">Skills (comma-separated)</label>
              <input
                type="text"
                value={profileForm.skills}
                onChange={(e) => setProfileForm({...profileForm, skills: e.target.value})}
                placeholder="e.g., Python, Project Management, Data Analysis"
                className="w-full px-4 py-2 border border-gray-300 rounded-lg focus:ring-2 focus:ring-blue-500 focus:border-transparent"
              />
            </div>

            <div>
              <label className="block text-sm font-medium text-gray-700 mb-2">Years of Experience</label>
              <input
                type="number"
                min="0"
                value={profileForm.experience_years}
                onChange={(e) => setProfileForm({...profileForm, experience_years: parseInt(e.target.value) || 0})}
                className="w-full px-4 py-2 border border-gray-300 rounded-lg focus:ring-2 focus:ring-blue-500 focus:border-transparent"
              />
            </div>

            <div>
              <label className="block text-sm font-medium text-gray-700 mb-2">Current Role (optional)</label>
              <input
                type="text"
                value={profileForm.current_role}
                onChange={(e) => setProfileForm({...profileForm, current_role: e.target.value})}
                placeholder="e.g., Software Developer, Student, Marketing Manager"
                className="w-full px-4 py-2 border border-gray-300 rounded-lg focus:ring-2 focus:ring-blue-500 focus:border-transparent"
              />
            </div>

            <div>
              <label className="block text-sm font-medium text-gray-700 mb-2">Career Interests (comma-separated)</label>
              <input
                type="text"
                value={profileForm.career_interests}
                onChange={(e) => setProfileForm({...profileForm, career_interests: e.target.value})}
                placeholder="e.g., Technology, Healthcare, Finance, Education"
                className="w-full px-4 py-2 border border-gray-300 rounded-lg focus:ring-2 focus:ring-blue-500 focus:border-transparent"
              />
            </div>

            <div className="flex space-x-4">
              <button
                type="button"
                onClick={() => setCurrentView('home')}
                className="flex-1 px-6 py-3 border border-gray-300 text-gray-700 rounded-lg hover:bg-gray-50 transition-colors"
              >
                Back
              </button>
              <button
                type="submit"
                disabled={loading}
                className="flex-1 bg-blue-600 hover:bg-blue-700 text-white px-6 py-3 rounded-lg font-semibold transition-colors disabled:opacity-50"
              >
                {loading ? 'Creating...' : 'Create Profile'}
              </button>
            </div>
          </form>
        </div>
      </div>
  return (
    <div>
      <header className="App-header">
        <a
          className="App-link"
          href="https://emergent.sh"
          target="_blank"
          rel="noopener noreferrer"
        >
          <img src="https://avatars.githubusercontent.com/in/1201222?s=120&u=2686cf91179bbafbc7a71bfbc43004cf9ae1acea&v=4" />
        </a>
        <p className="mt-5">Building something incredible ~!</p>
      </header>
    </div>
  );

  const DashboardView = () => (
    <div className="min-h-screen bg-gray-50">
      <div className="bg-white shadow-sm border-b">
        <div className="container mx-auto px-4 py-4">
          <div className="flex justify-between items-center">
            <h1 className="text-2xl font-bold text-gray-800">Career Dashboard</h1>
            <div className="flex space-x-4">
              <button
                onClick={() => setCurrentView('home')}
                className="text-gray-600 hover:text-gray-800"
              >
                Home
              </button>
            </div>
          </div>
        </div>
      </div>

      <div className="container mx-auto px-4 py-8">
        {userProfile && (
          <div className="bg-white rounded-xl shadow-lg p-6 mb-8">
            <h2 className="text-xl font-semibold mb-4">Welcome back, {userProfile.name}!</h2>
            <div className="grid md:grid-cols-2 gap-4 text-sm text-gray-600">
              <div>
                <strong>Education:</strong> {userProfile.education_level}
                {userProfile.field_of_study && ` in ${userProfile.field_of_study}`}
              </div>
              <div>
                <strong>Experience:</strong> {userProfile.experience_years} years
              </div>
              <div>
                <strong>Skills:</strong> {userProfile.skills?.join(', ') || 'None specified'}
              </div>
              <div>
                <strong>Interests:</strong> {userProfile.career_interests?.join(', ') || 'None specified'}
              </div>
            </div>
          </div>
        )}

        <div className="grid md:grid-cols-2 gap-8">
          {/* Job Analysis Section */}
          <div className="bg-white rounded-xl shadow-lg p-6">
            <h3 className="text-xl font-semibold mb-4">📋 Analyze Job Description</h3>
            <p className="text-gray-600 mb-4">
              Paste a job description to get detailed analysis and personalized recommendations.
            </p>

            <form onSubmit={analyzeJob}>
              <textarea
                value={jobDescription}
                onChange={(e) => setJobDescription(e.target.value)}
                placeholder="Paste the job description here..."
                rows="6"
                className="w-full px-4 py-2 border border-gray-300 rounded-lg focus:ring-2 focus:ring-blue-500 focus:border-transparent mb-4"
                required
              />
              <button
                type="submit"
                disabled={loading}
                className="w-full bg-blue-600 hover:bg-blue-700 text-white px-6 py-3 rounded-lg font-semibold transition-colors disabled:opacity-50"
              >
                {loading ? 'Analyzing...' : 'Analyze Job'}
              </button>
            </form>
          </div>

          {/* Career Advice Section */}
          <div className="bg-white rounded-xl shadow-lg p-6">
            <h3 className="text-xl font-semibold mb-4">💡 Get Career Advice</h3>
            <p className="text-gray-600 mb-4">
              Ask any career-related question and get personalized AI-powered advice.
            </p>

            <form onSubmit={getCareerAdvice}>
              <textarea
                value={careerQuery}
                onChange={(e) => setCareerQuery(e.target.value)}
                placeholder="What career advice do you need? e.g., 'How can I transition into data science?' or 'What skills should I develop for product management?'"
                rows="4"
                className="w-full px-4 py-2 border border-gray-300 rounded-lg focus:ring-2 focus:ring-green-500 focus:border-transparent mb-4"
                required
              />
              <button
                type="submit"
                disabled={loading}
                className="w-full bg-green-600 hover:bg-green-700 text-white px-6 py-3 rounded-lg font-semibold transition-colors disabled:opacity-50"
              >
                {loading ? 'Getting Advice...' : 'Get Advice'}
              </button>
            </form>
          </div>
        </div>
      </div>
    </div>
  );

  const AnalysisResultView = () => (
    <div className="min-h-screen bg-gray-50 py-8">
      <div className="container mx-auto px-4">
        <div className="max-w-4xl mx-auto">
          <div className="bg-white rounded-xl shadow-lg p-8">
            <div className="flex justify-between items-center mb-6">
              <h2 className="text-2xl font-bold text-gray-800">Job Analysis Results</h2>
              <button
                onClick={() => setCurrentView('dashboard')}
                className="text-blue-600 hover:text-blue-800"
              >
                ← Back to Dashboard
              </button>
            </div>

            {analysisResult && (
              <div className="space-y-6">
                <div className="bg-blue-50 p-4 rounded-lg">
                  <h3 className="font-semibold text-blue-800 mb-2">Match Score</h3>
                  <div className="flex items-center">
                    <div className="w-full bg-blue-200 rounded-full h-2">
                      <div
                        className="bg-blue-600 h-2 rounded-full"
                        style={{width: `${analysisResult.match_score * 100}%`}}
                      ></div>
                    </div>
                    <span className="ml-3 text-blue-800 font-semibold">
                      {Math.round(analysisResult.match_score * 100)}%
                    </span>
                  </div>
                </div>

                <div>
                  <h3 className="font-semibold text-gray-800 mb-3">📊 Job Analysis</h3>
                  <div className="bg-gray-50 p-4 rounded-lg">
                    <pre className="whitespace-pre-wrap text-sm text-gray-700">
                      {typeof analysisResult.analysis === 'object'
                        ? JSON.stringify(analysisResult.analysis, null, 2)
                        : analysisResult.analysis
                      }
                    </pre>
                  </div>
                </div>

                <div>
                  <h3 className="font-semibold text-gray-800 mb-3">💡 Recommendations</h3>
                  <div className="bg-green-50 p-4 rounded-lg">
                    <div className="text-sm text-gray-700 whitespace-pre-wrap">
                      {Array.isArray(analysisResult.recommendations)
                        ? analysisResult.recommendations.join('\n\n')
                        : analysisResult.recommendations
                      }
                    </div>
                  </div>
                </div>

                <div>
                  <h3 className="font-semibold text-gray-800 mb-3">📝 Original Job Description</h3>
                  <div className="bg-gray-50 p-4 rounded-lg">
                    <div className="text-sm text-gray-700 whitespace-pre-wrap">
                      {analysisResult.job_description}
                    </div>
                  </div>
                </div>
              </div>
            )}
          </div>
        </div>
      </div>
    </div>
  );

  const AdviceResultView = () => (
    <div className="min-h-screen bg-gray-50 py-8">
      <div className="container mx-auto px-4">
        <div className="max-w-4xl mx-auto">
          <div className="bg-white rounded-xl shadow-lg p-8">
            <div className="flex justify-between items-center mb-6">
              <h2 className="text-2xl font-bold text-gray-800">Career Advice</h2>
              <button
                onClick={() => setCurrentView('dashboard')}
                className="text-blue-600 hover:text-blue-800"
              >
                ← Back to Dashboard
              </button>
            </div>

            {careerAdvice && (
              <div className="space-y-6">
                <div>
                  <h3 className="font-semibold text-gray-800 mb-3">❓ Your Question</h3>
                  <div className="bg-blue-50 p-4 rounded-lg">
                    <p className="text-gray-700">{careerAdvice.query}</p>
                  </div>
                </div>

                <div>
                  <h3 className="font-semibold text-gray-800 mb-3">💡 AI Career Advice</h3>
                  <div className="bg-green-50 p-4 rounded-lg">
                    <div className="text-gray-700 whitespace-pre-wrap">
                      {careerAdvice.advice}
                    </div>
                  </div>
                </div>
              </div>
            )}
          </div>
        </div>
      </div>
    </div>
  );

  const SearchResultView = () => (
    <div className="min-h-screen bg-gray-50 py-8">
      <div className="container mx-auto px-4">
        <div className="max-w-4xl mx-auto">
          <div className="bg-white rounded-xl shadow-lg p-8">
            <div className="flex justify-between items-center mb-6">
              <h2 className="text-2xl font-bold text-gray-800">Career Search Results</h2>
              <button
                onClick={() => setCurrentView('home')}
                className="text-blue-600 hover:text-blue-800"
              >
                ← Back to Home
              </button>
            </div>

            {searchResult && (
              <div className="space-y-6">
                <div>
                  <h3 className="font-semibold text-gray-800 mb-3">🔍 Your Search</h3>
                  <div className="bg-blue-50 p-4 rounded-lg">
                    <p className="text-gray-700 font-medium">{searchResult.query}</p>
                    <p className="text-sm text-blue-600 mt-1">
                      Search Type: {searchResult.search_type.replace('_', ' ').toUpperCase()}
                    </p>
                  </div>
                </div>

                <div>
                  <h3 className="font-semibold text-gray-800 mb-3">💡 AI Career Guidance</h3>
                  <div className="bg-green-50 p-4 rounded-lg">
                    <div className="text-gray-700 whitespace-pre-wrap">
                      {searchResult.response}
                    </div>
                  </div>
                </div>

                {searchResult.suggestions && searchResult.suggestions.length > 0 && (
                  <div>
                    <h3 className="font-semibold text-gray-800 mb-3">🎯 Related Topics</h3>
                    <div className="bg-purple-50 p-4 rounded-lg">
                      <p className="text-sm text-gray-600 mb-3">You might also be interested in:</p>
                      <div className="space-y-2">
                        {searchResult.suggestions.map((suggestion, index) => (
                          <button
                            key={index}
                            onClick={() => {
                              setSearchQuery(suggestion);
                              setCurrentView('home');
                              // Auto-scroll to search form
                              setTimeout(() => {
                                document.querySelector('textarea')?.focus();
                              }, 100);
                            }}
                            className="block w-full text-left text-sm text-purple-700 hover:text-purple-900 hover:bg-purple-100 px-3 py-2 rounded transition-colors"
                          >
                            📌 {suggestion}
                          </button>
                        ))}
                      </div>
                    </div>
                  </div>
                )}

                <div className="text-center pt-6 border-t border-gray-200">
                  <p className="text-gray-600 mb-4">Want more personalized advice?</p>
                  <button
                    onClick={() => setCurrentView('create-profile')}
                    className="bg-gradient-to-r from-blue-600 to-purple-600 hover:from-blue-700 hover:to-purple-700 text-white px-6 py-3 rounded-lg font-semibold transition-all"
                  >
                    Create Profile for Personalized Guidance
                  </button>
                </div>
              </div>
            )}
          </div>
        </div>
      </div>
    </div>
  );

  // Render based on current view
  const renderView = () => {
    switch(currentView) {
      case 'create-profile':
        return <CreateProfileView />;
      case 'dashboard':
        return <DashboardView />;
      case 'analysis-result':
        return <AnalysisResultView />;
      case 'advice-result':
        return <AdviceResultView />;
      default:
        return <HomeView />;
    }
  };

function App() {
=======
  }, []);

  const loadProfiles = async () => {
    try {
      const response = await axios.get(`${API}/profiles`);
      setProfiles(response.data);
      if (response.data.length > 0) {
        setUserProfile(response.data[0]); // Select first profile by default
      }
    } catch (error) {
      console.error('Error loading profiles:', error);
    }
  };

  const loadPopularTopics = async () => {
    try {
      const response = await axios.get(`${API}/popular-topics`);
      setPopularTopics(response.data);
    } catch (error) {
      console.error('Error loading popular topics:', error);
    }
  };

  const performAnonymousSearch = async (e) => {
    e.preventDefault();
    if (!searchQuery.trim()) return;
    
    setLoading(true);
    try {
      const response = await axios.post(`${API}/search`, {
        query: searchQuery,
        search_type: searchType
      });
      setSearchResult(response.data);
      setCurrentView('search-result');
    } catch (error) {
      console.error('Error performing search:', error);
      alert('Error performing search. Please try again.');
    }
    setLoading(false);
  };

  const createProfile = async (e) => {
    e.preventDefault();
    setLoading(true);
    try {
      const profileData = {
        ...profileForm,
        skills: profileForm.skills.split(',').map(s => s.trim()).filter(s => s),
        career_interests: profileForm.career_interests.split(',').map(s => s.trim()).filter(s => s)
      };
      
      const response = await axios.post(`${API}/profiles`, profileData);
      setUserProfile(response.data);
      setProfiles([...profiles, response.data]);
      setCurrentView('dashboard');
      setProfileForm({
        name: '',
        education_level: '',
        field_of_study: '',
        skills: '',
        experience_years: 0,
        current_role: '',
        career_interests: ''
      });
    } catch (error) {
      console.error('Error creating profile:', error);
      alert('Error creating profile. Please try again.');
    }
    setLoading(false);
  };

  const analyzeJob = async (e) => {
    e.preventDefault();
    if (!userProfile) {
      alert('Please create a profile first');
      return;
    }
    
    setLoading(true);
    try {
      const response = await axios.post(`${API}/analyze-job`, {
        user_id: userProfile.id,
        job_description: jobDescription
      });
      setAnalysisResult(response.data);
      setCurrentView('analysis-result');
    } catch (error) {
      console.error('Error analyzing job:', error);
      alert('Error analyzing job. Please try again.');
    }
    setLoading(false);
  };

  const getCareerAdvice = async (e) => {
    e.preventDefault();
    if (!userProfile) {
      alert('Please create a profile first');
      return;
    }
    
    setLoading(true);
    try {
      const response = await axios.post(`${API}/career-advice`, {
        user_id: userProfile.id,
        query: careerQuery
      });
      setCareerAdvice(response.data);
      setCurrentView('advice-result');
    } catch (error) {
      console.error('Error getting career advice:', error);
      alert('Error getting career advice. Please try again.');
    }
    setLoading(false);
  };

  const HomeView = () => (
    <div className="min-h-screen bg-gradient-to-br from-blue-50 to-indigo-100">
      <div className="container mx-auto px-4 py-16">
        <div className="text-center mb-16">
          <h1 className="text-5xl font-bold text-gray-800 mb-6">
            🎯 Nextstep
          </h1>
          <p className="text-xl text-gray-600 max-w-3xl mx-auto mb-8">
            Your AI-powered career advisor that analyzes job descriptions, provides personalized recommendations, and guides your professional journey.
          </p>
                    <div className="flex justify-center space-x-4">
            <button
              onClick={() => setCurrentView('create-profile')}
              className="bg-blue-600 hover:bg-blue-700 text-white px-8 py-3 rounded-lg font-semibold transition-colors"
            >
              Create Profile for Personalized Advice
            </button>
            {userProfile && (
              <button
                onClick={() => setCurrentView('dashboard')}
                className="bg-green-600 hover:bg-green-700 text-white px-8 py-3 rounded-lg font-semibold transition-colors"
              >
                Go to Dashboard
              </button>
            )}
          </div>
        </div>

        <div className="grid md:grid-cols-3 gap-8 max-w-6xl mx-auto">
          <div className="bg-white p-6 rounded-xl shadow-lg card-hover">
            <div className="text-4xl mb-4">🎓</div>
            <h3 className="text-xl font-semibold mb-3">For Students</h3>
            <p className="text-gray-600">
              Discover career paths, understand job requirements, and plan your educational journey.
            </p>
          </div>
          
          <div className="bg-white p-6 rounded-xl shadow-lg card-hover">
            <div className="text-4xl mb-4">🎯</div>
            <h3 className="text-xl font-semibold mb-3">For Graduates</h3>
            <p className="text-gray-600">
              Find job opportunities that match your qualifications and get insights on companies in your field.
            </p>
          </div>
          
          <div className="bg-white p-6 rounded-xl shadow-lg card-hover">
            <div className="text-4xl mb-4">📈</div>
            <h3 className="text-xl font-semibold mb-3">For Professionals</h3>
            <p className="text-gray-600">
              Stay updated with job market trends and advance your career with strategic insights.
            </p>
          </div>
        </div>
      </div>
    </div>
  );
return (
  <div className="App">
    {renderView()}
  </div>
);
}

export default App;
  const CreateProfileView = () => (
    <div className="min-h-screen bg-gray-50 py-12">
      <div className="container mx-auto px-4">
        <div className="max-w-2xl mx-auto bg-white rounded-xl shadow-lg p-8">
          <h2 className="text-3xl font-bold text-center mb-8">Create Your Profile</h2>
          
          <form onSubmit={createProfile} className="space-y-6">
            <div>
              <label className="block text-sm font-medium text-gray-700 mb-2">Full Name</label>
              <input
                type="text"
                required
                value={profileForm.name}
                onChange={(e) => setProfileForm({...profileForm, name: e.target.value})}
                className="w-full px-4 py-2 border border-gray-300 rounded-lg focus:ring-2 focus:ring-blue-500 focus:border-transparent"
              />
            </div>

            <div>
              <label className="block text-sm font-medium text-gray-700 mb-2">Education Level</label>
              <select
                required
                value={profileForm.education_level}
                onChange={(e) => setProfileForm({...profileForm, education_level: e.target.value})}
                className="w-full px-4 py-2 border border-gray-300 rounded-lg focus:ring-2 focus:ring-blue-500 focus:border-transparent"
              >
                <option value="">Select Education Level</option>
                <option value="High School">High School</option>
                <option value="Associate Degree">Associate Degree</option>
                <option value="Bachelor's Degree">Bachelor's Degree</option>
                <option value="Master's Degree">Master's Degree</option>
                <option value="PhD">PhD</option>
                <option value="Professional Certification">Professional Certification</option>
              </select>
            </div>

            <div>
              <label className="block text-sm font-medium text-gray-700 mb-2">Field of Study</label>
              <input
                type="text"
                value={profileForm.field_of_study}
                onChange={(e) => setProfileForm({...profileForm, field_of_study: e.target.value})}
                placeholder="e.g., Computer Science, Business, Engineering"
                className="w-full px-4 py-2 border border-gray-300 rounded-lg focus:ring-2 focus:ring-blue-500 focus:border-transparent"
              />
            </div>

            <div>
              <label className="block text-sm font-medium text-gray-700 mb-2">Skills (comma-separated)</label>
              <input
                type="text"
                value={profileForm.skills}
                onChange={(e) => setProfileForm({...profileForm, skills: e.target.value})}
                placeholder="e.g., Python, Project Management, Data Analysis"
                className="w-full px-4 py-2 border border-gray-300 rounded-lg focus:ring-2 focus:ring-blue-500 focus:border-transparent"
              />
            </div>

            <div>
              <label className="block text-sm font-medium text-gray-700 mb-2">Years of Experience</label>
              <input
                type="number"
                min="0"
                value={profileForm.experience_years}
                onChange={(e) => setProfileForm({...profileForm, experience_years: parseInt(e.target.value) || 0})}
                className="w-full px-4 py-2 border border-gray-300 rounded-lg focus:ring-2 focus:ring-blue-500 focus:border-transparent"
              />
            </div>

            <div>
              <label className="block text-sm font-medium text-gray-700 mb-2">Current Role (optional)</label>
              <input
                type="text"
                value={profileForm.current_role}
                onChange={(e) => setProfileForm({...profileForm, current_role: e.target.value})}
                placeholder="e.g., Software Developer, Student, Marketing Manager"
                className="w-full px-4 py-2 border border-gray-300 rounded-lg focus:ring-2 focus:ring-blue-500 focus:border-transparent"
              />
            </div>

            <div>
              <label className="block text-sm font-medium text-gray-700 mb-2">Career Interests (comma-separated)</label>
              <input
                type="text"
                value={profileForm.career_interests}
                onChange={(e) => setProfileForm({...profileForm, career_interests: e.target.value})}
                placeholder="e.g., Technology, Healthcare, Finance, Education"
                className="w-full px-4 py-2 border border-gray-300 rounded-lg focus:ring-2 focus:ring-blue-500 focus:border-transparent"
              />
            </div>

            <div className="flex space-x-4">
              <button
                type="button"
                onClick={() => setCurrentView('home')}
                className="flex-1 px-6 py-3 border border-gray-300 text-gray-700 rounded-lg hover:bg-gray-50 transition-colors"
              >
                Back
              </button>
              <button
                type="submit"
                disabled={loading}
                className="flex-1 bg-blue-600 hover:bg-blue-700 text-white px-6 py-3 rounded-lg font-semibold transition-colors disabled:opacity-50"
              >
                {loading ? 'Creating...' : 'Create Profile'}
              </button>
            </div>
          </form>
        </div>
      </div>
    </div>
  );

  const DashboardView = () => (
    <div className="min-h-screen bg-gray-50">
      <div className="bg-white shadow-sm border-b">
        <div className="container mx-auto px-4 py-4">
          <div className="flex justify-between items-center">
            <h1 className="text-2xl font-bold text-gray-800">Career Dashboard</h1>
            <div className="flex space-x-4">
              <button
                onClick={() => setCurrentView('home')}
                className="text-gray-600 hover:text-gray-800"
              >
                Home
              </button>
            </div>
          </div>
        </div>
      </div>

      <div className="container mx-auto px-4 py-8">
        {userProfile && (
          <div className="bg-white rounded-xl shadow-lg p-6 mb-8">
            <h2 className="text-xl font-semibold mb-4">Welcome back, {userProfile.name}!</h2>
            <div className="grid md:grid-cols-2 gap-4 text-sm text-gray-600">
              <div>
                <strong>Education:</strong> {userProfile.education_level}
                {userProfile.field_of_study && ` in ${userProfile.field_of_study}`}
              </div>
              <div>
                <strong>Experience:</strong> {userProfile.experience_years} years
              </div>
              <div>
                <strong>Skills:</strong> {userProfile.skills?.join(', ') || 'None specified'}
              </div>
              <div>
                <strong>Interests:</strong> {userProfile.career_interests?.join(', ') || 'None specified'}
              </div>
            </div>
          </div>
        )}

        <div className="grid md:grid-cols-2 gap-8">
          {/* Job Analysis Section */}
          <div className="bg-white rounded-xl shadow-lg p-6">
            <h3 className="text-xl font-semibold mb-4">📋 Analyze Job Description</h3>
            <p className="text-gray-600 mb-4">
              Paste a job description to get detailed analysis and personalized recommendations.
            </p>
            
            <form onSubmit={analyzeJob}>
              <textarea
                value={jobDescription}
                onChange={(e) => setJobDescription(e.target.value)}
                placeholder="Paste the job description here..."
                rows="6"
                className="w-full px-4 py-2 border border-gray-300 rounded-lg focus:ring-2 focus:ring-blue-500 focus:border-transparent mb-4"
                required
              />
              <button
                type="submit"
                disabled={loading}
                className="w-full bg-blue-600 hover:bg-blue-700 text-white px-6 py-3 rounded-lg font-semibold transition-colors disabled:opacity-50"
              >
                {loading ? 'Analyzing...' : 'Analyze Job'}
              </button>
            </form>
          </div>

          {/* Career Advice Section */}
          <div className="bg-white rounded-xl shadow-lg p-6">
            <h3 className="text-xl font-semibold mb-4">💡 Get Career Advice</h3>
            <p className="text-gray-600 mb-4">
              Ask any career-related question and get personalized AI-powered advice.
            </p>
            
            <form onSubmit={getCareerAdvice}>
              <textarea
                value={careerQuery}
                onChange={(e) => setCareerQuery(e.target.value)}
                placeholder="What career advice do you need? e.g., 'How can I transition into data science?' or 'What skills should I develop for product management?'"
                rows="4"
                className="w-full px-4 py-2 border border-gray-300 rounded-lg focus:ring-2 focus:ring-green-500 focus:border-transparent mb-4"
                required
              />
              <button
                type="submit"
                disabled={loading}
                className="w-full bg-green-600 hover:bg-green-700 text-white px-6 py-3 rounded-lg font-semibold transition-colors disabled:opacity-50"
              >
                {loading ? 'Getting Advice...' : 'Get Advice'}
              </button>
            </form>
          </div>
        </div>
      </div>
    </div>
  );

  const AnalysisResultView = () => (
    <div className="min-h-screen bg-gray-50 py-8">
      <div className="container mx-auto px-4">
        <div className="max-w-4xl mx-auto">
          <div className="bg-white rounded-xl shadow-lg p-8">
            <div className="flex justify-between items-center mb-6">
              <h2 className="text-2xl font-bold text-gray-800">Job Analysis Results</h2>
              <button
                onClick={() => setCurrentView('dashboard')}
                className="text-blue-600 hover:text-blue-800"
              >
                ← Back to Dashboard
              </button>
            </div>

            {analysisResult && (
              <div className="space-y-6">
                <div className="bg-blue-50 p-4 rounded-lg">
                  <h3 className="font-semibold text-blue-800 mb-2">Match Score</h3>
                  <div className="flex items-center">
                    <div className="w-full bg-blue-200 rounded-full h-2">
                      <div 
                        className="bg-blue-600 h-2 rounded-full" 
                        style={{width: `${analysisResult.match_score * 100}%`}}
                      ></div>
                    </div>
                    <span className="ml-3 text-blue-800 font-semibold">
                      {Math.round(analysisResult.match_score * 100)}%
                    </span>
                  </div>
                </div>

                <div>
                  <h3 className="font-semibold text-gray-800 mb-3">📊 Job Analysis</h3>
                  <div className="bg-gray-50 p-4 rounded-lg">
                    <pre className="whitespace-pre-wrap text-sm text-gray-700">
                      {typeof analysisResult.analysis === 'object' 
                        ? JSON.stringify(analysisResult.analysis, null, 2)
                        : analysisResult.analysis
                      }
                    </pre>
                  </div>
                </div>

                <div>
                  <h3 className="font-semibold text-gray-800 mb-3">💡 Recommendations</h3>
                  <div className="bg-green-50 p-4 rounded-lg">
                    <div className="text-sm text-gray-700 whitespace-pre-wrap">
                      {Array.isArray(analysisResult.recommendations) 
                        ? analysisResult.recommendations.join('\n\n')
                        : analysisResult.recommendations
                      }
                    </div>
                  </div>
                </div>

                <div>
                  <h3 className="font-semibold text-gray-800 mb-3">📝 Original Job Description</h3>
                  <div className="bg-gray-50 p-4 rounded-lg">
                    <div className="text-sm text-gray-700 whitespace-pre-wrap">
                      {analysisResult.job_description}
                    </div>
                  </div>
                </div>
              </div>
            )}
          </div>
        </div>
      </div>
    </div>
  );

  const AdviceResultView = () => (
    <div className="min-h-screen bg-gray-50 py-8">
      <div className="container mx-auto px-4">
        <div className="max-w-4xl mx-auto">
          <div className="bg-white rounded-xl shadow-lg p-8">
            <div className="flex justify-between items-center mb-6">
              <h2 className="text-2xl font-bold text-gray-800">Career Advice</h2>
              <button
                onClick={() => setCurrentView('dashboard')}
                className="text-blue-600 hover:text-blue-800"
              >
                ← Back to Dashboard
              </button>
            </div>

            {careerAdvice && (
              <div className="space-y-6">
                <div>
                  <h3 className="font-semibold text-gray-800 mb-3">❓ Your Question</h3>
                  <div className="bg-blue-50 p-4 rounded-lg">
                    <p className="text-gray-700">{careerAdvice.query}</p>
                  </div>
                </div>

                <div>
                  <h3 className="font-semibold text-gray-800 mb-3">💡 AI Career Advice</h3>
                  <div className="bg-green-50 p-4 rounded-lg">
                    <div className="text-gray-700 whitespace-pre-wrap">
                      {careerAdvice.advice}
                    </div>
                  </div>
                </div>
              </div>
            )}
          </div>
        </div>
      </div>
    </div>
  );

  const SearchResultView = () => (
    <div className="min-h-screen bg-gray-50 py-8">
      <div className="container mx-auto px-4">
        <div className="max-w-4xl mx-auto">
          <div className="bg-white rounded-xl shadow-lg p-8">
            <div className="flex justify-between items-center mb-6">
              <h2 className="text-2xl font-bold text-gray-800">Career Search Results</h2>
              <button
                onClick={() => setCurrentView('home')}
                className="text-blue-600 hover:text-blue-800"
              >
                ← Back to Home
              </button>
            </div>

            {searchResult && (
              <div className="space-y-6">
                <div>
                  <h3 className="font-semibold text-gray-800 mb-3">🔍 Your Search</h3>
                  <div className="bg-blue-50 p-4 rounded-lg">
                    <p className="text-gray-700 font-medium">{searchResult.query}</p>
                    <p className="text-sm text-blue-600 mt-1">
                      Search Type: {searchResult.search_type.replace('_', ' ').toUpperCase()}
                    </p>
                  </div>
                </div>

                <div>
                  <h3 className="font-semibold text-gray-800 mb-3">💡 AI Career Guidance</h3>
                  <div className="bg-green-50 p-4 rounded-lg">
                    <div className="text-gray-700 whitespace-pre-wrap">
                      {searchResult.response}
                    </div>
                  </div>
                </div>

                {searchResult.suggestions && searchResult.suggestions.length > 0 && (
                  <div>
                    <h3 className="font-semibold text-gray-800 mb-3">🎯 Related Topics</h3>
                    <div className="bg-purple-50 p-4 rounded-lg">
                      <p className="text-sm text-gray-600 mb-3">You might also be interested in:</p>
                      <div className="space-y-2">
                        {searchResult.suggestions.map((suggestion, index) => (
                          <button
                            key={index}
                            onClick={() => {
                              setSearchQuery(suggestion);
                              setCurrentView('home');
                              // Auto-scroll to search form
                              setTimeout(() => {
                                document.querySelector('textarea')?.focus();
                              }, 100);
                            }}
                            className="block w-full text-left text-sm text-purple-700 hover:text-purple-900 hover:bg-purple-100 px-3 py-2 rounded transition-colors"
                          >
                            📌 {suggestion}
                          </button>
                        ))}
                      </div>
                    </div>
                  </div>
                )}

                <div className="text-center pt-6 border-t border-gray-200">
                  <p className="text-gray-600 mb-4">Want more personalized advice?</p>
                  <button
                    onClick={() => setCurrentView('create-profile')}
                    className="bg-gradient-to-r from-blue-600 to-purple-600 hover:from-blue-700 hover:to-purple-700 text-white px-6 py-3 rounded-lg font-semibold transition-all"
                  >
                    Create Profile for Personalized Guidance
                  </button>
                </div>
              </div>
            )}
          </div>
        </div>
      </div>
    </div>
  );

  // Render based on current view
  const renderView = () => {
    switch(currentView) {
      case 'create-profile':
        return <CreateProfileView />;
      case 'dashboard':
        return <DashboardView />;
      case 'analysis-result':
        return <AnalysisResultView />;
      case 'advice-result':
        return <AdviceResultView />;
      default:
        return <HomeView />;
    }
  };

function App() {
  return (
    <div className="App">
      {renderView()}
      <BrowserRouter>
        <Routes>
          <Route path="/" element={<Home />}>
            <Route index element={<Home />} />
          </Route>
        </Routes>
      </BrowserRouter>
    </div>
  );
}

export default App;<|MERGE_RESOLUTION|>--- conflicted
+++ resolved
@@ -1,120 +1,72 @@
 import React, { useState, useEffect } from "react";
-import { useEffect } from "react";
-import "./App.css";
 import { BrowserRouter, Routes, Route } from "react-router-dom";
 import axios from "axios";
+import "./App.css";
 
 const BACKEND_URL = process.env.REACT_APP_BACKEND_URL;
 const API = `${BACKEND_URL}/api`;
 
 function App() {
-  const [currentView, setCurrentView] = useState('home');
+  const [currentView, setCurrentView] = useState("home");
   const [userProfile, setUserProfile] = useState(null);
   const [profiles, setProfiles] = useState([]);
-  const [jobDescription, setJobDescription] = useState('');
+  const [jobDescription, setJobDescription] = useState("");
   const [analysisResult, setAnalysisResult] = useState(null);
-  const [careerQuery, setCareerQuery] = useState('');
+  const [careerQuery, setCareerQuery] = useState("");
   const [careerAdvice, setCareerAdvice] = useState(null);
-  const [loading, setLoading] = useState(false);
-
-  // Anonymous search state
-  const [searchQuery, setSearchQuery] = useState('');
-  const [searchType, setSearchType] = useState('general');
+  const [searchQuery, setSearchQuery] = useState("");
+  const [searchType, setSearchType] = useState("general");
   const [searchResult, setSearchResult] = useState(null);
   const [popularTopics, setPopularTopics] = useState(null);
-const Home = () => {
-  const helloWorldApi = async () => {
-    try {
-      const response = await axios.get(`${API}/`);
-      console.log(response.data.message);
-    } catch (e) {
-      console.error(e, `errored out requesting / api`);
-    }
-  };
-
-const helloWorldApi = async () => {
-  try {
-    const response = await axios.get(`${API}/`);
-    console.log(response.data.message);
-  } catch (e) {
-    console.error(e, `errored out requesting / api`);
-  }
-};
-
-// Profile form state
-const [profileForm, setProfileForm] = useState({
-  name: '',
-  education_level: '',
-  field_of_study: '',
-  skills: '',
-  experience_years: 0,
-  current_role: '',
-  career_interests: ''
-});
-
-// Load profiles and popular topics on component mount
-useEffect(() => {
-  loadProfiles();
-  loadPopularTopics();
-  helloWorldApi();
-}, []);
-
-  const loadProfiles = async () => {
+  const [loading, setLoading] = useState(false);
 
   // Profile form state
   const [profileForm, setProfileForm] = useState({
-    name: '',
-    education_level: '',
-    field_of_study: '',
-    skills: '',
+    name: "",
+    education_level: "",
+    field_of_study: "",
+    skills: "",
     experience_years: 0,
-    current_role: '',
-    career_interests: ''
+    current_role: "",
+    career_interests: ""
   });
 
-  // Load profiles and popular topics on component mount
+  // Load data on mount
   useEffect(() => {
     loadProfiles();
     loadPopularTopics();
-    helloWorldApi();
   }, []);
 
   const loadProfiles = async () => {
     try {
-      const response = await axios.get(`${API}/profiles`);
-      setProfiles(response.data);
-      if (response.data.length > 0) {
-        setUserProfile(response.data[0]); // Select first profile by default
-      }
-    } catch (error) {
-      console.error('Error loading profiles:', error);
+      const res = await axios.get(`${API}/profiles`);
+      setProfiles(res.data);
+      if (res.data.length) setUserProfile(res.data[0]);
+    } catch (err) {
+      console.error("Error loading profiles:", err);
     }
   };
 
   const loadPopularTopics = async () => {
     try {
-      const response = await axios.get(`${API}/popular-topics`);
-      setPopularTopics(response.data);
-    } catch (error) {
-      console.error('Error loading popular topics:', error);
+      const res = await axios.get(`${API}/popular-topics`);
+      setPopularTopics(res.data);
+    } catch (err) {
+      console.error("Error loading topics:", err);
     }
   };
 
   const performAnonymousSearch = async (e) => {
     e.preventDefault();
     if (!searchQuery.trim()) return;
-
     setLoading(true);
     try {
-      const response = await axios.post(`${API}/search`, {
-        query: searchQuery,
-        search_type: searchType
-      });
-      setSearchResult(response.data);
-      setCurrentView('search-result');
-    } catch (error) {
-      console.error('Error performing search:', error);
-      alert('Error performing search. Please try again.');
+      const res = await axios.post(`${API}/search`, { query: searchQuery, search_type: searchType });
+      setSearchResult(res.data);
+      setCurrentView("search-result");
+    } catch (err) {
+      console.error(err);
+      alert("Search failed. Please try again.");
     }
     setLoading(false);
   };
@@ -123,2320 +75,86 @@
     e.preventDefault();
     setLoading(true);
     try {
-      const profileData = {
+      const payload = {
         ...profileForm,
-        skills: profileForm.skills.split(',').map(s => s.trim()).filter(s => s),
-        career_interests: profileForm.career_interests.split(',').map(s => s.trim()).filter(s => s)
+        skills: profileForm.skills.split(',').map(s => s.trim()).filter(Boolean),
+        career_interests: profileForm.career_interests.split(',').map(s => s.trim()).filter(Boolean)
       };
-
-      const response = await axios.post(`${API}/profiles`, profileData);
-      setUserProfile(response.data);
-      setProfiles([...profiles, response.data]);
-      setCurrentView('dashboard');
-      setProfileForm({
-        name: '',
-        education_level: '',
-        field_of_study: '',
-        skills: '',
-        experience_years: 0,
-        current_role: '',
-        career_interests: ''
-      });
-    } catch (error) {
-      console.error('Error creating profile:', error);
-      alert('Error creating profile. Please try again.');
+      const res = await axios.post(`${API}/profiles`, payload);
+      setUserProfile(res.data);
+      setProfiles(prev => [...prev, res.data]);
+      setCurrentView("dashboard");
+      setProfileForm({ name:"", education_level:"", field_of_study:"", skills:"", experience_years:0, current_role:"", career_interests:"" });
+    } catch (err) {
+      console.error(err);
+      alert("Profile creation error.");
     }
     setLoading(false);
   };
 
   const analyzeJob = async (e) => {
     e.preventDefault();
-    if (!userProfile) {
-      alert('Please create a profile first');
-      return;
-    }
-
+    if (!userProfile) return alert("Please create a profile first.");
     setLoading(true);
     try {
-      const response = await axios.post(`${API}/analyze-job`, {
-        user_id: userProfile.id,
-        job_description: jobDescription
-      });
-      setAnalysisResult(response.data);
-      setCurrentView('analysis-result');
-    } catch (error) {
-      console.error('Error analyzing job:', error);
-      alert('Error analyzing job. Please try again.');
+      const res = await axios.post(`${API}/analyze-job`, { user_id: userProfile.id, job_description: jobDescription });
+      setAnalysisResult(res.data);
+      setCurrentView("analysis-result");
+    } catch (err) {
+      console.error(err);
+      alert("Job analysis error.");
     }
     setLoading(false);
   };
 
   const getCareerAdvice = async (e) => {
     e.preventDefault();
-    if (!userProfile) {
-      alert('Please create a profile first');
-      return;
-    }
-
+    if (!userProfile) return alert("Please create a profile first.");
     setLoading(true);
     try {
-      const response = await axios.post(`${API}/career-advice`, {
-        user_id: userProfile.id,
-        query: careerQuery
-      });
-      setCareerAdvice(response.data);
-      setCurrentView('advice-result');
-    } catch (error) {
-      console.error('Error getting career advice:', error);
-      alert('Error getting career advice. Please try again.');
+      const res = await axios.post(`${API}/career-advice`, { user_id: userProfile.id, query: careerQuery });
+      setCareerAdvice(res.data);
+      setCurrentView("advice-result");
+    } catch (err) {
+      console.error(err);
+      alert("Advice error.");
     }
     setLoading(false);
   };
 
+  // Navigation component
   const HeaderNav = () => (
-    <nav className="bg-white shadow-lg border-b-4 border-gradient-to-r from-purple-500 to-pink-500">
-      <div className="container mx-auto px-4">
-        <div className="flex justify-between items-center py-4">
-          <div className="flex items-center space-x-3">
-            <img 
-              src="https://github.com/Simonwafula/Nextstepjobs/blob/main/Nextstep%20logo.jpeg?raw=true" 
-              alt="NextStep Logo" 
-              className="h-12 w-auto"
-            />
-            <div>
-              <h1 className="text-2xl font-bold bg-gradient-to-r from-purple-600 to-pink-600 bg-clip-text text-transparent">
-                NextStep
-              </h1>
-              <p className="text-xs text-gray-500 font-medium">Your Career Evolution Partner</p>
-            </div>
-          </div>
-          
-          <div className="flex space-x-4">
-            <button
-              onClick={() => setCurrentView('home')}
-              className={`px-4 py-2 rounded-full font-medium transition-all ${
-                currentView === 'home' 
-                  ? 'bg-gradient-to-r from-purple-500 to-pink-500 text-white shadow-lg' 
-                  : 'text-gray-600 hover:text-purple-600 hover:bg-purple-50'
-              }`}
-            >
-              Home
-            </button>
-            {userProfile && (
-              <button
-                onClick={() => setCurrentView('dashboard')}
-                className={`px-4 py-2 rounded-full font-medium transition-all ${
-                  currentView === 'dashboard' 
-                    ? 'bg-gradient-to-r from-purple-500 to-pink-500 text-white shadow-lg' 
-                    : 'text-gray-600 hover:text-purple-600 hover:bg-purple-50'
-                }`}
-              >
-                Dashboard
-              </button>
-            )}
-          </div>
+    <nav className="bg-white shadow p-4">
+      <div className="container mx-auto flex justify-between items-center">
+        <h1 className="text-xl font-bold">NextStep</h1>
+        <div className="space-x-4">
+          <button onClick={() => setCurrentView('home')} className="hover:underline">Home</button>
+          {userProfile && <button onClick={() => setCurrentView('dashboard')} className="hover:underline">Dashboard</button>}
         </div>
       </div>
     </nav>
   );
 
-  const HomeView = () => (
-    <div className="min-h-screen bg-gradient-to-br from-purple-50 via-pink-50 to-indigo-50">
-      <HeaderNav />
-      
-      <div className="container mx-auto px-4 py-16">
-<<<<<<< HEAD
-        {/* Hero Section */}
-        <div className="text-center mb-16 relative">
-          <div className="absolute inset-0 bg-gradient-to-r from-purple-400 to-pink-400 opacity-10 rounded-3xl"></div>
-          <div className="relative z-10 p-8">
-            <h1 className="text-6xl font-bold mb-6 animate-pulse">
-              <span className="bg-gradient-to-r from-purple-600 via-pink-600 to-indigo-600 bg-clip-text text-transparent">
-                Your Next Step
-              </span>
-              <br />
-              <span className="text-gray-800">Starts Here! 🚀</span>
-            </h1>
-            <p className="text-xl text-gray-700 max-w-4xl mx-auto mb-8 leading-relaxed">
-              Unlock your career potential with AI-powered insights, personalized job analysis, and strategic career guidance. 
-              Transform your professional journey with NextStep - where ambition meets opportunity! ✨
-            </p>
-            <div className="flex justify-center space-x-4">
-              <div className="flex items-center space-x-2 bg-white/80 backdrop-blur-sm rounded-full px-6 py-3 shadow-lg">
-                <span className="text-2xl">🎯</span>
-                <span className="font-semibold text-gray-800">Smart Job Matching</span>
-              </div>
-              <div className="flex items-center space-x-2 bg-white/80 backdrop-blur-sm rounded-full px-6 py-3 shadow-lg">
-                <span className="text-2xl">🧠</span>
-                <span className="font-semibold text-gray-800">AI Career Insights</span>
-              </div>
-              <div className="flex items-center space-x-2 bg-white/80 backdrop-blur-sm rounded-full px-6 py-3 shadow-lg">
-                <span className="text-2xl">📈</span>
-                <span className="font-semibold text-gray-800">Growth Tracking</span>
-              </div>
-            </div>
-          </div>
-=======
-        <div className="text-center mb-16">
-          <h1 className="text-5xl font-bold text-gray-800 mb-6">
-            🎯 Nextstep
-          </h1>
-          <p className="text-xl text-gray-600 max-w-3xl mx-auto mb-8">
-            Your AI-powered career advisor that analyzes job descriptions, provides personalized recommendations, and guides your professional journey.
-          </p>
->>>>>>> b948ad95
-        </div>
+  // Define view components below... (HomeView, CreateProfileView, DashboardView, AnalysisResultView, AdviceResultView, SearchResultView)
+  // For brevity, assume these are refactored similarly, without duplication.
 
-        {/* Anonymous Search Section */}
-        <div className="max-w-4xl mx-auto mb-16">
-<<<<<<< HEAD
-          <div className="bg-white/90 backdrop-blur-sm rounded-3xl shadow-2xl p-8 border border-purple-100">
-            <div className="text-center mb-8">
-              <h2 className="text-3xl font-bold mb-4">
-                <span className="bg-gradient-to-r from-purple-600 to-pink-600 bg-clip-text text-transparent">
-                  Ask NextStep Anything! 🔮
-                </span>
-              </h2>
-              <p className="text-gray-600 text-lg">
-                Get instant AI-powered career guidance - no strings attached, no sign-up required!
-              </p>
-            </div>
-            
-            <form onSubmit={performAnonymousSearch} className="space-y-6">
-              <div className="flex gap-4 mb-6">
-=======
-          <div className="bg-white rounded-2xl shadow-xl p-8">
-            <h2 className="text-2xl font-bold text-center mb-6 text-gray-800">
-              🔍 Ask Any Career Question
-            </h2>
-            <p className="text-center text-gray-600 mb-6">
-              Get instant AI-powered career guidance - no registration required!
-            </p>
-
-            <form onSubmit={performAnonymousSearch} className="space-y-4">
-              <div className="flex gap-4 mb-4">
->>>>>>> b948ad95
-                <select
-                  value={searchType}
-                  onChange={(e) => setSearchType(e.target.value)}
-                  className="px-6 py-3 border-2 border-purple-200 rounded-2xl focus:ring-4 focus:ring-purple-200 focus:border-purple-500 transition-all bg-white/80 backdrop-blur-sm font-medium"
-                >
-                  <option value="general">💬 General Career Advice</option>
-                  <option value="career_path">🛤️ Career Paths</option>
-                  <option value="skills">🎯 Skills Development</option>
-                  <option value="industry">🏢 Industry Insights</option>
-                </select>
-              </div>
-
-              <div className="relative">
-                <textarea
-                  value={searchQuery}
-                  onChange={(e) => setSearchQuery(e.target.value)}
-                  placeholder="🌟 Ask anything about your career journey... 'How do I break into AI?' or 'What's the future of remote work?' or 'Best skills for 2025?'"
-                  rows="4"
-                  className="w-full px-6 py-4 border-2 border-purple-200 rounded-2xl focus:ring-4 focus:ring-purple-200 focus:border-purple-500 transition-all resize-none bg-white/80 backdrop-blur-sm text-gray-800 placeholder-gray-500"
-                  required
-                />
-                <div className="absolute bottom-3 right-3 text-purple-400">
-                  <svg className="w-6 h-6" fill="currentColor" viewBox="0 0 20 20">
-                    <path d="M2.003 5.884L10 9.882l7.997-3.998A2 2 0 0016 4H4a2 2 0 00-1.997 1.884z"></path>
-                    <path d="M18 8.118l-8 4-8-4V14a2 2 0 002 2h12a2 2 0 002-2V8.118z"></path>
-                  </svg>
-                </div>
-              </div>
-
-              <button
-                type="submit"
-                disabled={loading}
-                className="w-full bg-gradient-to-r from-purple-600 via-pink-600 to-indigo-600 hover:from-purple-700 hover:via-pink-700 hover:to-indigo-700 text-white px-8 py-4 rounded-2xl font-bold text-lg transition-all transform hover:scale-105 hover:shadow-2xl disabled:opacity-50 disabled:transform-none"
-              >
-                {loading ? (
-                  <span className="flex items-center justify-center">
-                    <div className="nextstep-spinner mr-3"></div>
-                    Analyzing Your Future...
-                  </span>
-                ) : (
-                  <>
-                    <span className="mr-2">🚀</span>
-                    Discover Your Next Step
-                    <span className="ml-2">✨</span>
-                  </>
-                )}
-              </button>
-            </form>
-          </div>
-        </div>
-
-        {/* Popular Topics Section */}
-        {popularTopics && (
-          <div className="max-w-7xl mx-auto mb-16">
-            <h3 className="text-4xl font-bold text-center mb-12">
-              <span className="bg-gradient-to-r from-purple-600 to-pink-600 bg-clip-text text-transparent">
-                🔥 What's Trending in Careers
-              </span>
-            </h3>
-            <div className="grid md:grid-cols-3 gap-8">
-              <div className="bg-gradient-to-br from-purple-500 to-purple-600 p-8 rounded-3xl shadow-2xl text-white transform hover:scale-105 transition-all">
-                <h4 className="font-bold text-2xl mb-6 flex items-center">
-                  <span className="mr-3">🚀</span>
-                  Hot Careers
-                </h4>
-                <div className="space-y-3">
-                  {popularTopics.trending_careers?.slice(0, 6).map((career, index) => (
-                    <button
-                      key={index}
-                      onClick={() => {
-                        setSearchQuery(`Tell me about ${career} career path and opportunities`);
-                        setSearchType('career_path');
-                      }}
-                      className="block w-full text-left text-sm text-purple-100 hover:text-white hover:bg-purple-400/50 px-4 py-3 rounded-xl transition-all backdrop-blur-sm"
-                    >
-                      ✨ {career}
-                    </button>
-                  ))}
-                </div>
-              </div>
-<<<<<<< HEAD
-              
-              <div className="bg-gradient-to-br from-pink-500 to-pink-600 p-8 rounded-3xl shadow-2xl text-white transform hover:scale-105 transition-all">
-                <h4 className="font-bold text-2xl mb-6 flex items-center">
-                  <span className="mr-3">💡</span>
-                  Popular Questions
-                </h4>
-                <div className="space-y-3">
-=======
-
-              <div className="bg-white p-6 rounded-xl shadow-lg">
-                <h4 className="font-semibold text-lg mb-4 text-green-600">Popular Questions</h4>
-                <div className="space-y-2">
->>>>>>> b948ad95
-                  {popularTopics.popular_questions?.slice(0, 6).map((question, index) => (
-                    <button
-                      key={index}
-                      onClick={() => {
-                        setSearchQuery(question);
-                        setSearchType('general');
-                      }}
-                      className="block w-full text-left text-sm text-pink-100 hover:text-white hover:bg-pink-400/50 px-4 py-3 rounded-xl transition-all backdrop-blur-sm"
-                    >
-                      🤔 {question}
-                    </button>
-                  ))}
-                </div>
-              </div>
-<<<<<<< HEAD
-              
-              <div className="bg-gradient-to-br from-indigo-500 to-indigo-600 p-8 rounded-3xl shadow-2xl text-white transform hover:scale-105 transition-all">
-                <h4 className="font-bold text-2xl mb-6 flex items-center">
-                  <span className="mr-3">🏢</span>
-                  Industry Insights
-                </h4>
-                <div className="space-y-3">
-=======
-
-              <div className="bg-white p-6 rounded-xl shadow-lg">
-                <h4 className="font-semibold text-lg mb-4 text-purple-600">Industry Insights</h4>
-                <div className="space-y-2">
->>>>>>> b948ad95
-                  {popularTopics.industry_insights?.slice(0, 6).map((industry, index) => (
-                    <button
-                      key={index}
-                      onClick={() => {
-                        setSearchQuery(`What are the latest trends and opportunities in ${industry}?`);
-                        setSearchType('industry');
-                      }}
-                      className="block w-full text-left text-sm text-indigo-100 hover:text-white hover:bg-indigo-400/50 px-4 py-3 rounded-xl transition-all backdrop-blur-sm"
-                    >
-                      🌟 {industry}
-                    </button>
-                  ))}
-                </div>
-              </div>
-            </div>
-          </div>
-        )}
-
-        {/* Action Buttons */}
-        <div className="text-center mb-16">
-          <div className="flex justify-center space-x-6">
-            <button
-              onClick={() => setCurrentView('create-profile')}
-              className="bg-gradient-to-r from-purple-600 to-indigo-600 hover:from-purple-700 hover:to-indigo-700 text-white px-8 py-4 rounded-2xl font-bold text-lg transition-all transform hover:scale-105 shadow-2xl"
-            >
-<<<<<<< HEAD
-              <span className="mr-2">👤</span>
-              Create Profile for Personalized Magic
-            </button>
-=======
-</button>
->>>>>>> b948ad95
-            {userProfile && (
-              <button
-                onClick={() => setCurrentView('dashboard')}
-                className="bg-gradient-to-r from-pink-600 to-purple-600 hover:from-pink-700 hover:to-purple-700 text-white px-8 py-4 rounded-2xl font-bold text-lg transition-all transform hover:scale-105 shadow-2xl"
-              >
-                <span className="mr-2">📊</span>
-                Go to Dashboard
-              </button>
-            )}
-          </div>
-        </div>
-
-<<<<<<< HEAD
-        {/* Features Grid */}
-        <div className="grid md:grid-cols-3 gap-8 max-w-7xl mx-auto">
-          <div className="bg-gradient-to-br from-purple-100 to-pink-100 p-8 rounded-3xl shadow-xl transform hover:scale-105 transition-all border-2 border-purple-200">
-            <div className="text-6xl mb-6 text-center">🎓</div>
-            <h3 className="text-2xl font-bold mb-4 text-center bg-gradient-to-r from-purple-600 to-pink-600 bg-clip-text text-transparent">
-              For Students
-            </h3>
-            <p className="text-gray-700 text-center leading-relaxed">
-              Discover your perfect career path, understand industry requirements, and plan your educational journey with AI-powered insights.
-            </p>
-          </div>
-          
-          <div className="bg-gradient-to-br from-pink-100 to-indigo-100 p-8 rounded-3xl shadow-xl transform hover:scale-105 transition-all border-2 border-pink-200">
-            <div className="text-6xl mb-6 text-center">🎯</div>
-            <h3 className="text-2xl font-bold mb-4 text-center bg-gradient-to-r from-pink-600 to-indigo-600 bg-clip-text text-transparent">
-              For Graduates
-            </h3>
-            <p className="text-gray-700 text-center leading-relaxed">
-              Find job opportunities that match your qualifications, get company insights, and launch your career with confidence.
-            </p>
-          </div>
-          
-          <div className="bg-gradient-to-br from-indigo-100 to-purple-100 p-8 rounded-3xl shadow-xl transform hover:scale-105 transition-all border-2 border-indigo-200">
-            <div className="text-6xl mb-6 text-center">📈</div>
-            <h3 className="text-2xl font-bold mb-4 text-center bg-gradient-to-r from-indigo-600 to-purple-600 bg-clip-text text-transparent">
-              For Professionals
-            </h3>
-            <p className="text-gray-700 text-center leading-relaxed">
-              Stay ahead with market trends, advance your career strategically, and discover new opportunities in your field.
-=======
-        <div className="grid md:grid-cols-3 gap-8 max-w-6xl mx-auto">
-
-          <div className="bg-white p-6 rounded-xl shadow-lg card-hover">
-            <div className="text-4xl mb-4">🎓</div>
-            <h3 className="text-xl font-semibold mb-3">For Students</h3>
-            <p className="text-gray-600">
-              Discover career paths, understand job requirements, and plan your educational journey.
-            </p>
-          </div>
-          <div className="bg-white p-6 rounded-xl shadow-lg card-hover">
-            <div className="text-4xl mb-4">🎯</div>
-            <h3 className="text-xl font-semibold mb-3">For Graduates</h3>
-            <p className="text-gray-600">
-              Find job opportunities that match your qualifications and get insights on companies in your field.
-            </p>
-          </div>
-          <div className="bg-white p-6 rounded-xl shadow-lg card-hover">
-            <div className="text-4xl mb-4">📈</div>
-            <h3 className="text-xl font-semibold mb-3">For Professionals</h3>
-            <p className="text-gray-600">
-              Stay updated with job market trends and advance your career with strategic insights.
->>>>>>> b948ad95
-            </p>
-          </div>
-        </div>
-      </div>
-    </div>
-  );
-
-  const CreateProfileView = () => (
-<<<<<<< HEAD
-    <div className="min-h-screen bg-gradient-to-br from-purple-50 via-pink-50 to-indigo-50">
-      <HeaderNav />
-      
-      <div className="container mx-auto px-4 py-12">
-        <div className="max-w-2xl mx-auto bg-white/90 backdrop-blur-sm rounded-3xl shadow-2xl p-8 border border-purple-100">
-          <div className="text-center mb-8">
-            <h2 className="text-4xl font-bold mb-4">
-              <span className="bg-gradient-to-r from-purple-600 to-pink-600 bg-clip-text text-transparent">
-                Create Your NextStep Profile
-              </span>
-            </h2>
-            <p className="text-gray-600">Let's personalize your career journey! ✨</p>
-          </div>
-          
-=======
-    <div className="min-h-screen bg-gray-50 py-12">
-      <div className="container mx-auto px-4">
-        <div className="max-w-2xl mx-auto bg-white rounded-xl shadow-lg p-8">
-          <h2 className="text-3xl font-bold text-center mb-8">Create Your Profile</h2>
-
->>>>>>> b948ad95
-          <form onSubmit={createProfile} className="space-y-6">
-            <div>
-              <label className="block text-sm font-bold text-gray-700 mb-3">✨ Full Name</label>
-              <input
-                type="text"
-                required
-                value={profileForm.name}
-                onChange={(e) => setProfileForm({...profileForm, name: e.target.value})}
-                className="w-full px-6 py-4 border-2 border-purple-200 rounded-2xl focus:ring-4 focus:ring-purple-200 focus:border-purple-500 transition-all bg-white/80 backdrop-blur-sm"
-                placeholder="Your amazing name"
-              />
-            </div>
-
-            <div>
-              <label className="block text-sm font-bold text-gray-700 mb-3">🎓 Education Level</label>
-              <select
-                required
-                value={profileForm.education_level}
-                onChange={(e) => setProfileForm({...profileForm, education_level: e.target.value})}
-                className="w-full px-6 py-4 border-2 border-purple-200 rounded-2xl focus:ring-4 focus:ring-purple-200 focus:border-purple-500 transition-all bg-white/80 backdrop-blur-sm"
-              >
-                <option value="">Select Your Education Level</option>
-                <option value="High School">High School</option>
-                <option value="Associate Degree">Associate Degree</option>
-                <option value="Bachelor's Degree">Bachelor's Degree</option>
-                <option value="Master's Degree">Master's Degree</option>
-                <option value="PhD">PhD</option>
-                <option value="Professional Certification">Professional Certification</option>
-              </select>
-            </div>
-
-            <div>
-              <label className="block text-sm font-bold text-gray-700 mb-3">📚 Field of Study</label>
-              <input
-                type="text"
-                value={profileForm.field_of_study}
-                onChange={(e) => setProfileForm({...profileForm, field_of_study: e.target.value})}
-                placeholder="e.g., Computer Science, Business, Engineering, Psychology"
-                className="w-full px-6 py-4 border-2 border-purple-200 rounded-2xl focus:ring-4 focus:ring-purple-200 focus:border-purple-500 transition-all bg-white/80 backdrop-blur-sm"
-              />
-            </div>
-
-            <div>
-              <label className="block text-sm font-bold text-gray-700 mb-3">🎯 Skills (comma-separated)</label>
-              <input
-                type="text"
-                value={profileForm.skills}
-                onChange={(e) => setProfileForm({...profileForm, skills: e.target.value})}
-                placeholder="e.g., Python, Project Management, Data Analysis, Leadership"
-                className="w-full px-6 py-4 border-2 border-purple-200 rounded-2xl focus:ring-4 focus:ring-purple-200 focus:border-purple-500 transition-all bg-white/80 backdrop-blur-sm"
-              />
-            </div>
-
-            <div>
-              <label className="block text-sm font-bold text-gray-700 mb-3">⏰ Years of Experience</label>
-              <input
-                type="number"
-                min="0"
-                value={profileForm.experience_years}
-                onChange={(e) => setProfileForm({...profileForm, experience_years: parseInt(e.target.value) || 0})}
-                className="w-full px-6 py-4 border-2 border-purple-200 rounded-2xl focus:ring-4 focus:ring-purple-200 focus:border-purple-500 transition-all bg-white/80 backdrop-blur-sm"
-              />
-            </div>
-
-            <div>
-              <label className="block text-sm font-bold text-gray-700 mb-3">💼 Current Role (optional)</label>
-              <input
-                type="text"
-                value={profileForm.current_role}
-                onChange={(e) => setProfileForm({...profileForm, current_role: e.target.value})}
-                placeholder="e.g., Software Developer, Student, Marketing Manager"
-                className="w-full px-6 py-4 border-2 border-purple-200 rounded-2xl focus:ring-4 focus:ring-purple-200 focus:border-purple-500 transition-all bg-white/80 backdrop-blur-sm"
-              />
-            </div>
-
-            <div>
-              <label className="block text-sm font-bold text-gray-700 mb-3">💫 Career Interests (comma-separated)</label>
-              <input
-                type="text"
-                value={profileForm.career_interests}
-                onChange={(e) => setProfileForm({...profileForm, career_interests: e.target.value})}
-                placeholder="e.g., Technology, Healthcare, Finance, Education, AI"
-                className="w-full px-6 py-4 border-2 border-purple-200 rounded-2xl focus:ring-4 focus:ring-purple-200 focus:border-purple-500 transition-all bg-white/80 backdrop-blur-sm"
-              />
-            </div>
-
-            <div className="flex space-x-4 pt-4">
-              <button
-                type="button"
-                onClick={() => setCurrentView('home')}
-                className="flex-1 px-6 py-4 border-2 border-gray-300 text-gray-700 rounded-2xl hover:bg-gray-50 transition-all font-medium"
-              >
-                Back
-              </button>
-              <button
-                type="submit"
-                disabled={loading}
-                className="flex-1 bg-gradient-to-r from-purple-600 to-pink-600 hover:from-purple-700 hover:to-pink-700 text-white px-6 py-4 rounded-2xl font-bold transition-all disabled:opacity-50 transform hover:scale-105"
-              >
-                {loading ? (
-                  <span className="flex items-center justify-center">
-                    <div className="nextstep-spinner mr-2"></div>
-                    Creating Magic...
-                  </span>
-                ) : (
-                  <>
-                    <span className="mr-2">🚀</span>
-                    Create My Profile
-                  </>
-                )}
-              </button>
-            </div>
-          </form>
-        </div>
-      </div>
-  return (
-    <div>
-      <header className="App-header">
-        <a
-          className="App-link"
-          href="https://emergent.sh"
-          target="_blank"
-          rel="noopener noreferrer"
-        >
-          <img src="https://avatars.githubusercontent.com/in/1201222?s=120&u=2686cf91179bbafbc7a71bfbc43004cf9ae1acea&v=4" />
-        </a>
-        <p className="mt-5">Building something incredible ~!</p>
-      </header>
-    </div>
-  );
-
-  const DashboardView = () => (
-    <div className="min-h-screen bg-gradient-to-br from-purple-50 via-pink-50 to-indigo-50">
-      <HeaderNav />
-      
-      <div className="container mx-auto px-4 py-8">
-        {userProfile && (
-          <div className="bg-gradient-to-r from-purple-500 to-pink-500 rounded-3xl shadow-2xl p-8 mb-8 text-white">
-            <h2 className="text-3xl font-bold mb-6 flex items-center">
-              <span className="mr-3">👋</span>
-              Welcome back, {userProfile.name}!
-            </h2>
-            <div className="grid md:grid-cols-2 gap-6 text-sm">
-              <div className="bg-white/20 backdrop-blur-sm rounded-2xl p-4">
-                <strong className="flex items-center mb-2">
-                  <span className="mr-2">🎓</span>
-                  Education:
-                </strong>
-                <span>{userProfile.education_level}</span>
-                {userProfile.field_of_study && <span> in {userProfile.field_of_study}</span>}
-              </div>
-              <div className="bg-white/20 backdrop-blur-sm rounded-2xl p-4">
-                <strong className="flex items-center mb-2">
-                  <span className="mr-2">⏰</span>
-                  Experience:
-                </strong>
-                <span>{userProfile.experience_years} years</span>
-              </div>
-              <div className="bg-white/20 backdrop-blur-sm rounded-2xl p-4">
-                <strong className="flex items-center mb-2">
-                  <span className="mr-2">🎯</span>
-                  Skills:
-                </strong>
-                <span>{userProfile.skills?.join(', ') || 'None specified'}</span>
-              </div>
-              <div className="bg-white/20 backdrop-blur-sm rounded-2xl p-4">
-                <strong className="flex items-center mb-2">
-                  <span className="mr-2">💫</span>
-                  Interests:
-                </strong>
-                <span>{userProfile.career_interests?.join(', ') || 'None specified'}</span>
-              </div>
-            </div>
-          </div>
-        )}
-
-        <div className="grid md:grid-cols-2 gap-8">
-          {/* Job Analysis Section */}
-          <div className="bg-white/90 backdrop-blur-sm rounded-3xl shadow-2xl p-8 border border-purple-100">
-            <h3 className="text-2xl font-bold mb-6 flex items-center">
-              <span className="mr-3">📋</span>
-              <span className="bg-gradient-to-r from-purple-600 to-pink-600 bg-clip-text text-transparent">
-                Analyze Job Description
-              </span>
-            </h3>
-            <p className="text-gray-600 mb-6">
-              Paste any job description and get AI-powered insights tailored to your profile! 🚀
-            </p>
-
-            <form onSubmit={analyzeJob}>
-              <textarea
-                value={jobDescription}
-                onChange={(e) => setJobDescription(e.target.value)}
-                placeholder="✨ Paste the job description here and watch the magic happen..."
-                rows="6"
-                className="w-full px-6 py-4 border-2 border-purple-200 rounded-2xl focus:ring-4 focus:ring-purple-200 focus:border-purple-500 transition-all mb-4 bg-white/80 backdrop-blur-sm"
-                required
-              />
-              <button
-                type="submit"
-                disabled={loading}
-                className="w-full bg-gradient-to-r from-purple-600 to-indigo-600 hover:from-purple-700 hover:to-indigo-700 text-white px-6 py-4 rounded-2xl font-bold transition-all disabled:opacity-50 transform hover:scale-105"
-              >
-                {loading ? (
-                  <span className="flex items-center justify-center">
-                    <div className="nextstep-spinner mr-2"></div>
-                    Analyzing...
-                  </span>
-                ) : (
-                  <>
-                    <span className="mr-2">🔍</span>
-                    Analyze Job
-                  </>
-                )}
-              </button>
-            </form>
-          </div>
-
-          {/* Career Advice Section */}
-          <div className="bg-white/90 backdrop-blur-sm rounded-3xl shadow-2xl p-8 border border-pink-100">
-            <h3 className="text-2xl font-bold mb-6 flex items-center">
-              <span className="mr-3">💡</span>
-              <span className="bg-gradient-to-r from-pink-600 to-purple-600 bg-clip-text text-transparent">
-                Get Career Advice
-              </span>
-            </h3>
-            <p className="text-gray-600 mb-6">
-              Ask anything about your career journey and get personalized AI guidance! 🌟
-            </p>
-
-            <form onSubmit={getCareerAdvice}>
-              <textarea
-                value={careerQuery}
-                onChange={(e) => setCareerQuery(e.target.value)}
-                placeholder="🤔 What's on your mind? Ask about career transitions, skill development, industry trends, or anything else!"
-                rows="4"
-                className="w-full px-6 py-4 border-2 border-pink-200 rounded-2xl focus:ring-4 focus:ring-pink-200 focus:border-pink-500 transition-all mb-4 bg-white/80 backdrop-blur-sm"
-                required
-              />
-              <button
-                type="submit"
-                disabled={loading}
-                className="w-full bg-gradient-to-r from-pink-600 to-purple-600 hover:from-pink-700 hover:to-purple-700 text-white px-6 py-4 rounded-2xl font-bold transition-all disabled:opacity-50 transform hover:scale-105"
-              >
-                {loading ? (
-                  <span className="flex items-center justify-center">
-                    <div className="nextstep-spinner mr-2"></div>
-                    Getting Advice...
-                  </span>
-                ) : (
-                  <>
-                    <span className="mr-2">💭</span>
-                    Get Advice
-                  </>
-                )}
-              </button>
-            </form>
-          </div>
-        </div>
-      </div>
-    </div>
-  );
-
-  const AnalysisResultView = () => (
-    <div className="min-h-screen bg-gradient-to-br from-purple-50 via-pink-50 to-indigo-50">
-      <HeaderNav />
-      
-      <div className="container mx-auto px-4 py-8">
-        <div className="max-w-4xl mx-auto">
-          <div className="bg-white/90 backdrop-blur-sm rounded-3xl shadow-2xl p-8 border border-purple-100">
-            <div className="flex justify-between items-center mb-8">
-              <h2 className="text-3xl font-bold">
-                <span className="bg-gradient-to-r from-purple-600 to-pink-600 bg-clip-text text-transparent">
-                  Job Analysis Results ✨
-                </span>
-              </h2>
-              <button
-                onClick={() => setCurrentView('dashboard')}
-                className="text-purple-600 hover:text-purple-800 font-medium"
-              >
-                ← Back to Dashboard
-              </button>
-            </div>
-
-            {analysisResult && (
-              <div className="space-y-8">
-                <div className="bg-gradient-to-r from-purple-500 to-pink-500 p-6 rounded-3xl text-white">
-                  <h3 className="font-bold text-xl mb-4 flex items-center">
-                    <span className="mr-3">🎯</span>
-                    Match Score
-                  </h3>
-                  <div className="flex items-center">
-<<<<<<< HEAD
-                    <div className="w-full bg-white/30 rounded-full h-4">
-                      <div 
-                        className="bg-white h-4 rounded-full transition-all duration-1000" 
-=======
-                    <div className="w-full bg-blue-200 rounded-full h-2">
-                      <div
-                        className="bg-blue-600 h-2 rounded-full"
->>>>>>> b948ad95
-                        style={{width: `${analysisResult.match_score * 100}%`}}
-                      ></div>
-                    </div>
-                    <span className="ml-4 text-white font-bold text-2xl">
-                      {Math.round(analysisResult.match_score * 100)}%
-                    </span>
-                  </div>
-                </div>
-
-                <div className="bg-gradient-to-br from-blue-50 to-purple-50 p-6 rounded-3xl border border-blue-200">
-                  <h3 className="font-bold text-xl mb-4 flex items-center text-blue-800">
-                    <span className="mr-3">📊</span>
-                    Job Analysis
-                  </h3>
-                  <div className="bg-white/80 backdrop-blur-sm p-4 rounded-2xl">
-                    <pre className="whitespace-pre-wrap text-sm text-gray-700">
-                      {typeof analysisResult.analysis === 'object'
-                        ? JSON.stringify(analysisResult.analysis, null, 2)
-                        : analysisResult.analysis
-                      }
-                    </pre>
-                  </div>
-                </div>
-
-                <div className="bg-gradient-to-br from-green-50 to-emerald-50 p-6 rounded-3xl border border-green-200">
-                  <h3 className="font-bold text-xl mb-4 flex items-center text-green-800">
-                    <span className="mr-3">💡</span>
-                    Recommendations
-                  </h3>
-                  <div className="bg-white/80 backdrop-blur-sm p-4 rounded-2xl">
-                    <div className="text-sm text-gray-700 whitespace-pre-wrap">
-                      {Array.isArray(analysisResult.recommendations)
-                        ? analysisResult.recommendations.join('\n\n')
-                        : analysisResult.recommendations
-                      }
-                    </div>
-                  </div>
-                </div>
-
-                <div className="bg-gradient-to-br from-gray-50 to-slate-50 p-6 rounded-3xl border border-gray-200">
-                  <h3 className="font-bold text-xl mb-4 flex items-center text-gray-800">
-                    <span className="mr-3">📝</span>
-                    Original Job Description
-                  </h3>
-                  <div className="bg-white/80 backdrop-blur-sm p-4 rounded-2xl">
-                    <div className="text-sm text-gray-700 whitespace-pre-wrap">
-                      {analysisResult.job_description}
-                    </div>
-                  </div>
-                </div>
-              </div>
-            )}
-          </div>
-        </div>
-      </div>
-    </div>
-  );
-
-  const AdviceResultView = () => (
-    <div className="min-h-screen bg-gradient-to-br from-purple-50 via-pink-50 to-indigo-50">
-      <HeaderNav />
-      
-      <div className="container mx-auto px-4 py-8">
-        <div className="max-w-4xl mx-auto">
-          <div className="bg-white/90 backdrop-blur-sm rounded-3xl shadow-2xl p-8 border border-pink-100">
-            <div className="flex justify-between items-center mb-8">
-              <h2 className="text-3xl font-bold">
-                <span className="bg-gradient-to-r from-pink-600 to-purple-600 bg-clip-text text-transparent">
-                  Career Advice ✨
-                </span>
-              </h2>
-              <button
-                onClick={() => setCurrentView('dashboard')}
-                className="text-pink-600 hover:text-pink-800 font-medium"
-              >
-                ← Back to Dashboard
-              </button>
-            </div>
-
-            {careerAdvice && (
-              <div className="space-y-8">
-                <div className="bg-gradient-to-r from-pink-500 to-purple-500 p-6 rounded-3xl text-white">
-                  <h3 className="font-bold text-xl mb-4 flex items-center">
-                    <span className="mr-3">❓</span>
-                    Your Question
-                  </h3>
-                  <p className="text-pink-100 text-lg">{careerAdvice.query}</p>
-                </div>
-
-                <div className="bg-gradient-to-br from-green-50 to-emerald-50 p-6 rounded-3xl border border-green-200">
-                  <h3 className="font-bold text-xl mb-4 flex items-center text-green-800">
-                    <span className="mr-3">💡</span>
-                    AI Career Advice
-                  </h3>
-                  <div className="bg-white/80 backdrop-blur-sm p-4 rounded-2xl">
-                    <div className="text-gray-700 whitespace-pre-wrap leading-relaxed">
-                      {careerAdvice.advice}
-                    </div>
-                  </div>
-                </div>
-              </div>
-            )}
-          </div>
-        </div>
-      </div>
-    </div>
-  );
-
-  const SearchResultView = () => (
-    <div className="min-h-screen bg-gradient-to-br from-purple-50 via-pink-50 to-indigo-50">
-      <HeaderNav />
-      
-      <div className="container mx-auto px-4 py-8">
-        <div className="max-w-4xl mx-auto">
-          <div className="bg-white/90 backdrop-blur-sm rounded-3xl shadow-2xl p-8 border border-purple-100">
-            <div className="flex justify-between items-center mb-8">
-              <h2 className="text-3xl font-bold">
-                <span className="bg-gradient-to-r from-purple-600 to-pink-600 bg-clip-text text-transparent">
-                  Career Search Results ✨
-                </span>
-              </h2>
-              <button
-                onClick={() => setCurrentView('home')}
-                className="text-purple-600 hover:text-purple-800 font-medium"
-              >
-                ← Back to Home
-              </button>
-            </div>
-
-            {searchResult && (
-              <div className="space-y-8">
-                <div className="bg-gradient-to-r from-purple-500 to-pink-500 p-6 rounded-3xl text-white">
-                  <h3 className="font-bold text-xl mb-4 flex items-center">
-                    <span className="mr-3">🔍</span>
-                    Your Search
-                  </h3>
-                  <p className="text-purple-100 font-medium text-lg">{searchResult.query}</p>
-                  <p className="text-sm text-purple-200 mt-2">
-                    Search Type: {searchResult.search_type.replace('_', ' ').toUpperCase()}
-                  </p>
-                </div>
-
-                <div className="bg-gradient-to-br from-green-50 to-emerald-50 p-6 rounded-3xl border border-green-200">
-                  <h3 className="font-bold text-xl mb-4 flex items-center text-green-800">
-                    <span className="mr-3">💡</span>
-                    AI Career Guidance
-                  </h3>
-                  <div className="bg-white/80 backdrop-blur-sm p-4 rounded-2xl">
-                    <div className="text-gray-700 whitespace-pre-wrap leading-relaxed">
-                      {searchResult.response}
-                    </div>
-                  </div>
-                </div>
-
-                {searchResult.suggestions && searchResult.suggestions.length > 0 && (
-                  <div className="bg-gradient-to-br from-indigo-50 to-purple-50 p-6 rounded-3xl border border-indigo-200">
-                    <h3 className="font-bold text-xl mb-4 flex items-center text-indigo-800">
-                      <span className="mr-3">🎯</span>
-                      Related Topics
-                    </h3>
-                    <p className="text-sm text-gray-600 mb-4">You might also be interested in:</p>
-                    <div className="space-y-3">
-                      {searchResult.suggestions.map((suggestion, index) => (
-                        <button
-                          key={index}
-                          onClick={() => {
-                            setSearchQuery(suggestion);
-                            setCurrentView('home');
-                            // Auto-scroll to search form
-                            setTimeout(() => {
-                              document.querySelector('textarea')?.focus();
-                            }, 100);
-                          }}
-                          className="block w-full text-left text-sm bg-white/80 backdrop-blur-sm text-indigo-700 hover:text-indigo-900 hover:bg-indigo-100 px-4 py-3 rounded-2xl transition-all transform hover:scale-105"
-                        >
-                          <span className="mr-2">🌟</span>
-                          {suggestion}
-                        </button>
-                      ))}
-                    </div>
-                  </div>
-                )}
-
-                <div className="text-center pt-8 border-t border-purple-200">
-                  <p className="text-gray-600 mb-6 text-lg">Want even more personalized advice?</p>
-                  <button
-                    onClick={() => setCurrentView('create-profile')}
-                    className="bg-gradient-to-r from-purple-600 to-pink-600 hover:from-purple-700 hover:to-pink-700 text-white px-8 py-4 rounded-2xl font-bold text-lg transition-all transform hover:scale-105 shadow-2xl"
-                  >
-                    <span className="mr-2">👤</span>
-                    Create Profile for Personalized Magic
-                  </button>
-                </div>
-              </div>
-            )}
-          </div>
-        </div>
-      </div>
-    </div>
-  );
-
->>>>>>> conflict_030725_1936
-  // Render based on current view
   const renderView = () => {
-    switch(currentView) {
-      case 'create-profile':
-        return <CreateProfileView />;
-      case 'dashboard':
-        return <DashboardView />;
-      case 'analysis-result':
-        return <AnalysisResultView />;
-      case 'advice-result':
-        return <AdviceResultView />;
-      case 'search-result':
-        return <SearchResultView />;
-      default:
-        return <HomeView />;
+    switch (currentView) {
+      case 'create-profile': return <CreateProfileView />;
+      case 'dashboard': return <DashboardView />;
+      case 'analysis-result': return <AnalysisResultView />;
+      case 'advice-result': return <AdviceResultView />;
+      case 'search-result': return <SearchResultView />;
+      default: return <HomeView />;
     }
   };
 
-const Home = () => {
-  const helloWorldApi = async () => {
-  // Load profiles on component mount
-  useEffect(() => {
-    loadProfiles();
-    loadPopularTopics();
-  }, []);
-
-  const loadProfiles = async () => {
-    try {
-      const response = await axios.get(`${API}/profiles`);
-      setProfiles(response.data);
-      if (response.data.length > 0) {
-        setUserProfile(response.data[0]); // Select first profile by default
-      }
-    } catch (error) {
-      console.error('Error loading profiles:', error);
-    }
-  };
-
-  const loadPopularTopics = async () => {
-    try {
-      const response = await axios.get(`${API}/popular-topics`);
-      setPopularTopics(response.data);
-    } catch (error) {
-      console.error('Error loading popular topics:', error);
-    }
-  };
-
-  const performAnonymousSearch = async (e) => {
-    e.preventDefault();
-    if (!searchQuery.trim()) return;
-
-    setLoading(true);
-    try {
-      const response = await axios.post(`${API}/search`, {
-        query: searchQuery,
-        search_type: searchType
-      });
-      setSearchResult(response.data);
-      setCurrentView('search-result');
-    } catch (error) {
-      console.error('Error performing search:', error);
-      alert('Error performing search. Please try again.');
-    }
-    setLoading(false);
-  };
-
-  const createProfile = async (e) => {
-    e.preventDefault();
-    setLoading(true);
-    try {
-      const profileData = {
-        ...profileForm,
-        skills: profileForm.skills.split(',').map(s => s.trim()).filter(s => s),
-        career_interests: profileForm.career_interests.split(',').map(s => s.trim()).filter(s => s)
-      };
-
-      const response = await axios.post(`${API}/profiles`, profileData);
-      setUserProfile(response.data);
-      setProfiles([...profiles, response.data]);
-      setCurrentView('dashboard');
-      setProfileForm({
-        name: '',
-        education_level: '',
-        field_of_study: '',
-        skills: '',
-        experience_years: 0,
-        current_role: '',
-        career_interests: ''
-      });
-    } catch (error) {
-      console.error('Error creating profile:', error);
-      alert('Error creating profile. Please try again.');
-    }
-    setLoading(false);
-  };
-
-  const analyzeJob = async (e) => {
-    e.preventDefault();
-    if (!userProfile) {
-      alert('Please create a profile first');
-      return;
-    }
-
-    setLoading(true);
-    try {
-      const response = await axios.post(`${API}/analyze-job`, {
-        user_id: userProfile.id,
-        job_description: jobDescription
-      });
-      setAnalysisResult(response.data);
-      setCurrentView('analysis-result');
-    } catch (error) {
-      console.error('Error analyzing job:', error);
-      alert('Error analyzing job. Please try again.');
-    }
-    setLoading(false);
-  };
-
-  const getCareerAdvice = async (e) => {
-    e.preventDefault();
-    if (!userProfile) {
-      alert('Please create a profile first');
-      return;
-    }
-
-    setLoading(true);
-    try {
-      const response = await axios.post(`${API}/career-advice`, {
-        user_id: userProfile.id,
-        query: careerQuery
-      });
-      setCareerAdvice(response.data);
-      setCurrentView('advice-result');
-    } catch (error) {
-      console.error('Error getting career advice:', error);
-      alert('Error getting career advice. Please try again.');
-    }
-    setLoading(false);
-  };
-
-  const HomeView = () => (
-    <div className="min-h-screen bg-gradient-to-br from-blue-50 to-indigo-100">
-      <div className="container mx-auto px-4 py-16">
-        <div className="text-center mb-16">
-          <h1 className="text-5xl font-bold text-gray-800 mb-6">
-            🎯 Nextstep
-          </h1>
-          <p className="text-xl text-gray-600 max-w-3xl mx-auto mb-8">
-            Your AI-powered career advisor that analyzes job descriptions, provides personalized recommendations, and guides your professional journey.
-          </p>
-                    <div className="flex justify-center space-x-4">
-        </div>
-
-        {/* Anonymous Search Section */}
-        <div className="max-w-4xl mx-auto mb-16">
-          <div className="bg-white rounded-2xl shadow-xl p-8">
-            <h2 className="text-2xl font-bold text-center mb-6 text-gray-800">
-              🔍 Ask Any Career Question
-            </h2>
-            <p className="text-center text-gray-600 mb-6">
-              Get instant AI-powered career guidance - no registration required!
-            </p>
-
-            <form onSubmit={performAnonymousSearch} className="space-y-4">
-              <div className="flex gap-4 mb-4">
-                <select
-                  value={searchType}
-                  onChange={(e) => setSearchType(e.target.value)}
-                  className="px-4 py-2 border border-gray-300 rounded-lg focus:ring-2 focus:ring-blue-500 focus:border-transparent"
-                >
-                  <option value="general">General Career Advice</option>
-                  <option value="career_path">Career Paths</option>
-                  <option value="skills">Skills Development</option>
-                  <option value="industry">Industry Insights</option>
-                </select>
-              </div>
-
-              <div className="relative">
-                <textarea
-                  value={searchQuery}
-                  onChange={(e) => setSearchQuery(e.target.value)}
-                  placeholder="Ask anything about careers... e.g., 'How do I break into data science?' or 'What skills do I need for product management?'"
-                  rows="3"
-                  className="w-full px-4 py-3 border border-gray-300 rounded-lg focus:ring-2 focus:ring-blue-500 focus:border-transparent resize-none"
-                  required
-                />
-              </div>
-
-              <button
-                type="submit"
-                disabled={loading}
-                className="w-full bg-gradient-to-r from-blue-600 to-purple-600 hover:from-blue-700 hover:to-purple-700 text-white px-8 py-3 rounded-lg font-semibold transition-all transform hover:scale-105 disabled:opacity-50 disabled:transform-none"
-              >
-                {loading ? (
-                  <span className="flex items-center justify-center">
-                    <div className="loading-spinner mr-2"></div>
-                    Searching...
-                  </span>
-                ) : (
-                  'Get Career Guidance 🚀'
-                )}
-              </button>
-            </form>
-          </div>
-        </div>
-
-        {/* Popular Topics Section */}
-        {popularTopics && (
-          <div className="max-w-6xl mx-auto mb-16">
-            <h3 className="text-2xl font-bold text-center mb-8 text-gray-800">
-              🔥 Trending Career Topics
-            </h3>
-            <div className="grid md:grid-cols-3 gap-8">
-              <div className="bg-white p-6 rounded-xl shadow-lg">
-                <h4 className="font-semibold text-lg mb-4 text-blue-600">Hot Careers</h4>
-                <div className="space-y-2">
-                  {popularTopics.trending_careers?.slice(0, 6).map((career, index) => (
-                    <button
-                      key={index}
-                      onClick={() => {
-                        setSearchQuery(`Tell me about ${career} career path`);
-                        setSearchType('career_path');
-                      }}
-                      className="block w-full text-left text-sm text-gray-700 hover:text-blue-600 hover:bg-blue-50 px-2 py-1 rounded transition-colors"
-                    >
-                      {career}
-                    </button>
-                  ))}
-                </div>
-              </div>
-
-              <div className="bg-white p-6 rounded-xl shadow-lg">
-                <h4 className="font-semibold text-lg mb-4 text-green-600">Popular Questions</h4>
-                <div className="space-y-2">
-                  {popularTopics.popular_questions?.slice(0, 6).map((question, index) => (
-                    <button
-                      key={index}
-                      onClick={() => {
-                        setSearchQuery(question);
-                        setSearchType('general');
-                      }}
-                      className="block w-full text-left text-sm text-gray-700 hover:text-green-600 hover:bg-green-50 px-2 py-1 rounded transition-colors"
-                    >
-                      {question}
-                    </button>
-                  ))}
-                </div>
-              </div>
-
-              <div className="bg-white p-6 rounded-xl shadow-lg">
-                <h4 className="font-semibold text-lg mb-4 text-purple-600">Industry Insights</h4>
-                <div className="space-y-2">
-                  {popularTopics.industry_insights?.slice(0, 6).map((industry, index) => (
-                    <button
-                      key={index}
-                      onClick={() => {
-                        setSearchQuery(`What are the career opportunities in ${industry}?`);
-                        setSearchType('industry');
-                      }}
-                      className="block w-full text-left text-sm text-gray-700 hover:text-purple-600 hover:bg-purple-50 px-2 py-1 rounded transition-colors"
-                    >
-                      {industry}
-                    </button>
-                  ))}
-                </div>
-              </div>
-            </div>
-          </div>
-        )}
-
-        {/* Action Buttons */}
-        <div className="text-center mb-16">
-          <div className="flex justify-center space-x-4">
-            <button
-              onClick={() => setCurrentView('create-profile')}
-              className="bg-blue-600 hover:bg-blue-700 text-white px-8 py-3 rounded-lg font-semibold transition-colors"
-            >
-              Create Profile for Personalized Advice
-            </button>
-            {userProfile && (
-              <button
-                onClick={() => setCurrentView('dashboard')}
-                className="bg-green-600 hover:bg-green-700 text-white px-8 py-3 rounded-lg font-semibold transition-colors"
-              >
-                Go to Dashboard
-              </button>
-            )}
-          </div>
-        </div>
-
-        <div className="grid md:grid-cols-3 gap-8 max-w-6xl mx-auto">
-          <div className="bg-white p-6 rounded-xl shadow-lg card-hover">
-            <div className="text-4xl mb-4">🎓</div>
-            <h3 className="text-xl font-semibold mb-3">For Students</h3>
-            <p className="text-gray-600">
-              Discover career paths, understand job requirements, and plan your educational journey.
-            </p>
-          </div>
-
-          <div className="bg-white p-6 rounded-xl shadow-lg card-hover">
-            <div className="text-4xl mb-4">🎯</div>
-            <h3 className="text-xl font-semibold mb-3">For Graduates</h3>
-            <p className="text-gray-600">
-              Find job opportunities that match your qualifications and get insights on companies in your field.
-            </p>
-          </div>
-
-          <div className="bg-white p-6 rounded-xl shadow-lg card-hover">
-            <div className="text-4xl mb-4">📈</div>
-            <h3 className="text-xl font-semibold mb-3">For Professionals</h3>
-            <p className="text-gray-600">
-              Stay updated with job market trends and advance your career with strategic insights.
-            </p>
-          </div>
-        </div>
+  return (
+    <BrowserRouter>
+      <div className="App">
+        {renderView()}
       </div>
-    </div>
-  );
-return (
-  <div className="App">
-    {renderView()}
-  </div>
-);
-}
-
-export default App;
-  const CreateProfileView = () => (
-    <div className="min-h-screen bg-gray-50 py-12">
-      <div className="container mx-auto px-4">
-        <div className="max-w-2xl mx-auto bg-white rounded-xl shadow-lg p-8">
-          <h2 className="text-3xl font-bold text-center mb-8">Create Your Profile</h2>
-
-          <form onSubmit={createProfile} className="space-y-6">
-            <div>
-              <label className="block text-sm font-medium text-gray-700 mb-2">Full Name</label>
-              <input
-                type="text"
-                required
-                value={profileForm.name}
-                onChange={(e) => setProfileForm({...profileForm, name: e.target.value})}
-                className="w-full px-4 py-2 border border-gray-300 rounded-lg focus:ring-2 focus:ring-blue-500 focus:border-transparent"
-              />
-            </div>
-
-            <div>
-              <label className="block text-sm font-medium text-gray-700 mb-2">Education Level</label>
-              <select
-                required
-                value={profileForm.education_level}
-                onChange={(e) => setProfileForm({...profileForm, education_level: e.target.value})}
-                className="w-full px-4 py-2 border border-gray-300 rounded-lg focus:ring-2 focus:ring-blue-500 focus:border-transparent"
-              >
-                <option value="">Select Education Level</option>
-                <option value="High School">High School</option>
-                <option value="Associate Degree">Associate Degree</option>
-                <option value="Bachelor's Degree">Bachelor's Degree</option>
-                <option value="Master's Degree">Master's Degree</option>
-                <option value="PhD">PhD</option>
-                <option value="Professional Certification">Professional Certification</option>
-              </select>
-            </div>
-
-            <div>
-              <label className="block text-sm font-medium text-gray-700 mb-2">Field of Study</label>
-              <input
-                type="text"
-                value={profileForm.field_of_study}
-                onChange={(e) => setProfileForm({...profileForm, field_of_study: e.target.value})}
-                placeholder="e.g., Computer Science, Business, Engineering"
-                className="w-full px-4 py-2 border border-gray-300 rounded-lg focus:ring-2 focus:ring-blue-500 focus:border-transparent"
-              />
-            </div>
-
-            <div>
-              <label className="block text-sm font-medium text-gray-700 mb-2">Skills (comma-separated)</label>
-              <input
-                type="text"
-                value={profileForm.skills}
-                onChange={(e) => setProfileForm({...profileForm, skills: e.target.value})}
-                placeholder="e.g., Python, Project Management, Data Analysis"
-                className="w-full px-4 py-2 border border-gray-300 rounded-lg focus:ring-2 focus:ring-blue-500 focus:border-transparent"
-              />
-            </div>
-
-            <div>
-              <label className="block text-sm font-medium text-gray-700 mb-2">Years of Experience</label>
-              <input
-                type="number"
-                min="0"
-                value={profileForm.experience_years}
-                onChange={(e) => setProfileForm({...profileForm, experience_years: parseInt(e.target.value) || 0})}
-                className="w-full px-4 py-2 border border-gray-300 rounded-lg focus:ring-2 focus:ring-blue-500 focus:border-transparent"
-              />
-            </div>
-
-            <div>
-              <label className="block text-sm font-medium text-gray-700 mb-2">Current Role (optional)</label>
-              <input
-                type="text"
-                value={profileForm.current_role}
-                onChange={(e) => setProfileForm({...profileForm, current_role: e.target.value})}
-                placeholder="e.g., Software Developer, Student, Marketing Manager"
-                className="w-full px-4 py-2 border border-gray-300 rounded-lg focus:ring-2 focus:ring-blue-500 focus:border-transparent"
-              />
-            </div>
-
-            <div>
-              <label className="block text-sm font-medium text-gray-700 mb-2">Career Interests (comma-separated)</label>
-              <input
-                type="text"
-                value={profileForm.career_interests}
-                onChange={(e) => setProfileForm({...profileForm, career_interests: e.target.value})}
-                placeholder="e.g., Technology, Healthcare, Finance, Education"
-                className="w-full px-4 py-2 border border-gray-300 rounded-lg focus:ring-2 focus:ring-blue-500 focus:border-transparent"
-              />
-            </div>
-
-            <div className="flex space-x-4">
-              <button
-                type="button"
-                onClick={() => setCurrentView('home')}
-                className="flex-1 px-6 py-3 border border-gray-300 text-gray-700 rounded-lg hover:bg-gray-50 transition-colors"
-              >
-                Back
-              </button>
-              <button
-                type="submit"
-                disabled={loading}
-                className="flex-1 bg-blue-600 hover:bg-blue-700 text-white px-6 py-3 rounded-lg font-semibold transition-colors disabled:opacity-50"
-              >
-                {loading ? 'Creating...' : 'Create Profile'}
-              </button>
-            </div>
-          </form>
-        </div>
-      </div>
-  return (
-    <div>
-      <header className="App-header">
-        <a
-          className="App-link"
-          href="https://emergent.sh"
-          target="_blank"
-          rel="noopener noreferrer"
-        >
-          <img src="https://avatars.githubusercontent.com/in/1201222?s=120&u=2686cf91179bbafbc7a71bfbc43004cf9ae1acea&v=4" />
-        </a>
-        <p className="mt-5">Building something incredible ~!</p>
-      </header>
-    </div>
-  );
-
-  const DashboardView = () => (
-    <div className="min-h-screen bg-gray-50">
-      <div className="bg-white shadow-sm border-b">
-        <div className="container mx-auto px-4 py-4">
-          <div className="flex justify-between items-center">
-            <h1 className="text-2xl font-bold text-gray-800">Career Dashboard</h1>
-            <div className="flex space-x-4">
-              <button
-                onClick={() => setCurrentView('home')}
-                className="text-gray-600 hover:text-gray-800"
-              >
-                Home
-              </button>
-            </div>
-          </div>
-        </div>
-      </div>
-
-      <div className="container mx-auto px-4 py-8">
-        {userProfile && (
-          <div className="bg-white rounded-xl shadow-lg p-6 mb-8">
-            <h2 className="text-xl font-semibold mb-4">Welcome back, {userProfile.name}!</h2>
-            <div className="grid md:grid-cols-2 gap-4 text-sm text-gray-600">
-              <div>
-                <strong>Education:</strong> {userProfile.education_level}
-                {userProfile.field_of_study && ` in ${userProfile.field_of_study}`}
-              </div>
-              <div>
-                <strong>Experience:</strong> {userProfile.experience_years} years
-              </div>
-              <div>
-                <strong>Skills:</strong> {userProfile.skills?.join(', ') || 'None specified'}
-              </div>
-              <div>
-                <strong>Interests:</strong> {userProfile.career_interests?.join(', ') || 'None specified'}
-              </div>
-            </div>
-          </div>
-        )}
-
-        <div className="grid md:grid-cols-2 gap-8">
-          {/* Job Analysis Section */}
-          <div className="bg-white rounded-xl shadow-lg p-6">
-            <h3 className="text-xl font-semibold mb-4">📋 Analyze Job Description</h3>
-            <p className="text-gray-600 mb-4">
-              Paste a job description to get detailed analysis and personalized recommendations.
-            </p>
-
-            <form onSubmit={analyzeJob}>
-              <textarea
-                value={jobDescription}
-                onChange={(e) => setJobDescription(e.target.value)}
-                placeholder="Paste the job description here..."
-                rows="6"
-                className="w-full px-4 py-2 border border-gray-300 rounded-lg focus:ring-2 focus:ring-blue-500 focus:border-transparent mb-4"
-                required
-              />
-              <button
-                type="submit"
-                disabled={loading}
-                className="w-full bg-blue-600 hover:bg-blue-700 text-white px-6 py-3 rounded-lg font-semibold transition-colors disabled:opacity-50"
-              >
-                {loading ? 'Analyzing...' : 'Analyze Job'}
-              </button>
-            </form>
-          </div>
-
-          {/* Career Advice Section */}
-          <div className="bg-white rounded-xl shadow-lg p-6">
-            <h3 className="text-xl font-semibold mb-4">💡 Get Career Advice</h3>
-            <p className="text-gray-600 mb-4">
-              Ask any career-related question and get personalized AI-powered advice.
-            </p>
-
-            <form onSubmit={getCareerAdvice}>
-              <textarea
-                value={careerQuery}
-                onChange={(e) => setCareerQuery(e.target.value)}
-                placeholder="What career advice do you need? e.g., 'How can I transition into data science?' or 'What skills should I develop for product management?'"
-                rows="4"
-                className="w-full px-4 py-2 border border-gray-300 rounded-lg focus:ring-2 focus:ring-green-500 focus:border-transparent mb-4"
-                required
-              />
-              <button
-                type="submit"
-                disabled={loading}
-                className="w-full bg-green-600 hover:bg-green-700 text-white px-6 py-3 rounded-lg font-semibold transition-colors disabled:opacity-50"
-              >
-                {loading ? 'Getting Advice...' : 'Get Advice'}
-              </button>
-            </form>
-          </div>
-        </div>
-      </div>
-    </div>
-  );
-
-  const AnalysisResultView = () => (
-    <div className="min-h-screen bg-gray-50 py-8">
-      <div className="container mx-auto px-4">
-        <div className="max-w-4xl mx-auto">
-          <div className="bg-white rounded-xl shadow-lg p-8">
-            <div className="flex justify-between items-center mb-6">
-              <h2 className="text-2xl font-bold text-gray-800">Job Analysis Results</h2>
-              <button
-                onClick={() => setCurrentView('dashboard')}
-                className="text-blue-600 hover:text-blue-800"
-              >
-                ← Back to Dashboard
-              </button>
-            </div>
-
-            {analysisResult && (
-              <div className="space-y-6">
-                <div className="bg-blue-50 p-4 rounded-lg">
-                  <h3 className="font-semibold text-blue-800 mb-2">Match Score</h3>
-                  <div className="flex items-center">
-                    <div className="w-full bg-blue-200 rounded-full h-2">
-                      <div
-                        className="bg-blue-600 h-2 rounded-full"
-                        style={{width: `${analysisResult.match_score * 100}%`}}
-                      ></div>
-                    </div>
-                    <span className="ml-3 text-blue-800 font-semibold">
-                      {Math.round(analysisResult.match_score * 100)}%
-                    </span>
-                  </div>
-                </div>
-
-                <div>
-                  <h3 className="font-semibold text-gray-800 mb-3">📊 Job Analysis</h3>
-                  <div className="bg-gray-50 p-4 rounded-lg">
-                    <pre className="whitespace-pre-wrap text-sm text-gray-700">
-                      {typeof analysisResult.analysis === 'object'
-                        ? JSON.stringify(analysisResult.analysis, null, 2)
-                        : analysisResult.analysis
-                      }
-                    </pre>
-                  </div>
-                </div>
-
-                <div>
-                  <h3 className="font-semibold text-gray-800 mb-3">💡 Recommendations</h3>
-                  <div className="bg-green-50 p-4 rounded-lg">
-                    <div className="text-sm text-gray-700 whitespace-pre-wrap">
-                      {Array.isArray(analysisResult.recommendations)
-                        ? analysisResult.recommendations.join('\n\n')
-                        : analysisResult.recommendations
-                      }
-                    </div>
-                  </div>
-                </div>
-
-                <div>
-                  <h3 className="font-semibold text-gray-800 mb-3">📝 Original Job Description</h3>
-                  <div className="bg-gray-50 p-4 rounded-lg">
-                    <div className="text-sm text-gray-700 whitespace-pre-wrap">
-                      {analysisResult.job_description}
-                    </div>
-                  </div>
-                </div>
-              </div>
-            )}
-          </div>
-        </div>
-      </div>
-    </div>
-  );
-
-  const AdviceResultView = () => (
-    <div className="min-h-screen bg-gray-50 py-8">
-      <div className="container mx-auto px-4">
-        <div className="max-w-4xl mx-auto">
-          <div className="bg-white rounded-xl shadow-lg p-8">
-            <div className="flex justify-between items-center mb-6">
-              <h2 className="text-2xl font-bold text-gray-800">Career Advice</h2>
-              <button
-                onClick={() => setCurrentView('dashboard')}
-                className="text-blue-600 hover:text-blue-800"
-              >
-                ← Back to Dashboard
-              </button>
-            </div>
-
-            {careerAdvice && (
-              <div className="space-y-6">
-                <div>
-                  <h3 className="font-semibold text-gray-800 mb-3">❓ Your Question</h3>
-                  <div className="bg-blue-50 p-4 rounded-lg">
-                    <p className="text-gray-700">{careerAdvice.query}</p>
-                  </div>
-                </div>
-
-                <div>
-                  <h3 className="font-semibold text-gray-800 mb-3">💡 AI Career Advice</h3>
-                  <div className="bg-green-50 p-4 rounded-lg">
-                    <div className="text-gray-700 whitespace-pre-wrap">
-                      {careerAdvice.advice}
-                    </div>
-                  </div>
-                </div>
-              </div>
-            )}
-          </div>
-        </div>
-      </div>
-    </div>
-  );
-
-  const SearchResultView = () => (
-    <div className="min-h-screen bg-gray-50 py-8">
-      <div className="container mx-auto px-4">
-        <div className="max-w-4xl mx-auto">
-          <div className="bg-white rounded-xl shadow-lg p-8">
-            <div className="flex justify-between items-center mb-6">
-              <h2 className="text-2xl font-bold text-gray-800">Career Search Results</h2>
-              <button
-                onClick={() => setCurrentView('home')}
-                className="text-blue-600 hover:text-blue-800"
-              >
-                ← Back to Home
-              </button>
-            </div>
-
-            {searchResult && (
-              <div className="space-y-6">
-                <div>
-                  <h3 className="font-semibold text-gray-800 mb-3">🔍 Your Search</h3>
-                  <div className="bg-blue-50 p-4 rounded-lg">
-                    <p className="text-gray-700 font-medium">{searchResult.query}</p>
-                    <p className="text-sm text-blue-600 mt-1">
-                      Search Type: {searchResult.search_type.replace('_', ' ').toUpperCase()}
-                    </p>
-                  </div>
-                </div>
-
-                <div>
-                  <h3 className="font-semibold text-gray-800 mb-3">💡 AI Career Guidance</h3>
-                  <div className="bg-green-50 p-4 rounded-lg">
-                    <div className="text-gray-700 whitespace-pre-wrap">
-                      {searchResult.response}
-                    </div>
-                  </div>
-                </div>
-
-                {searchResult.suggestions && searchResult.suggestions.length > 0 && (
-                  <div>
-                    <h3 className="font-semibold text-gray-800 mb-3">🎯 Related Topics</h3>
-                    <div className="bg-purple-50 p-4 rounded-lg">
-                      <p className="text-sm text-gray-600 mb-3">You might also be interested in:</p>
-                      <div className="space-y-2">
-                        {searchResult.suggestions.map((suggestion, index) => (
-                          <button
-                            key={index}
-                            onClick={() => {
-                              setSearchQuery(suggestion);
-                              setCurrentView('home');
-                              // Auto-scroll to search form
-                              setTimeout(() => {
-                                document.querySelector('textarea')?.focus();
-                              }, 100);
-                            }}
-                            className="block w-full text-left text-sm text-purple-700 hover:text-purple-900 hover:bg-purple-100 px-3 py-2 rounded transition-colors"
-                          >
-                            📌 {suggestion}
-                          </button>
-                        ))}
-                      </div>
-                    </div>
-                  </div>
-                )}
-
-                <div className="text-center pt-6 border-t border-gray-200">
-                  <p className="text-gray-600 mb-4">Want more personalized advice?</p>
-                  <button
-                    onClick={() => setCurrentView('create-profile')}
-                    className="bg-gradient-to-r from-blue-600 to-purple-600 hover:from-blue-700 hover:to-purple-700 text-white px-6 py-3 rounded-lg font-semibold transition-all"
-                  >
-                    Create Profile for Personalized Guidance
-                  </button>
-                </div>
-              </div>
-            )}
-          </div>
-        </div>
-      </div>
-    </div>
-  );
-
-  // Render based on current view
-  const renderView = () => {
-    switch(currentView) {
-      case 'create-profile':
-        return <CreateProfileView />;
-      case 'dashboard':
-        return <DashboardView />;
-      case 'analysis-result':
-        return <AnalysisResultView />;
-      case 'advice-result':
-        return <AdviceResultView />;
-      default:
-        return <HomeView />;
-    }
-  };
-
-function App() {
-=======
-  }, []);
-
-  const loadProfiles = async () => {
-    try {
-      const response = await axios.get(`${API}/profiles`);
-      setProfiles(response.data);
-      if (response.data.length > 0) {
-        setUserProfile(response.data[0]); // Select first profile by default
-      }
-    } catch (error) {
-      console.error('Error loading profiles:', error);
-    }
-  };
-
-  const loadPopularTopics = async () => {
-    try {
-      const response = await axios.get(`${API}/popular-topics`);
-      setPopularTopics(response.data);
-    } catch (error) {
-      console.error('Error loading popular topics:', error);
-    }
-  };
-
-  const performAnonymousSearch = async (e) => {
-    e.preventDefault();
-    if (!searchQuery.trim()) return;
-    
-    setLoading(true);
-    try {
-      const response = await axios.post(`${API}/search`, {
-        query: searchQuery,
-        search_type: searchType
-      });
-      setSearchResult(response.data);
-      setCurrentView('search-result');
-    } catch (error) {
-      console.error('Error performing search:', error);
-      alert('Error performing search. Please try again.');
-    }
-    setLoading(false);
-  };
-
-  const createProfile = async (e) => {
-    e.preventDefault();
-    setLoading(true);
-    try {
-      const profileData = {
-        ...profileForm,
-        skills: profileForm.skills.split(',').map(s => s.trim()).filter(s => s),
-        career_interests: profileForm.career_interests.split(',').map(s => s.trim()).filter(s => s)
-      };
-      
-      const response = await axios.post(`${API}/profiles`, profileData);
-      setUserProfile(response.data);
-      setProfiles([...profiles, response.data]);
-      setCurrentView('dashboard');
-      setProfileForm({
-        name: '',
-        education_level: '',
-        field_of_study: '',
-        skills: '',
-        experience_years: 0,
-        current_role: '',
-        career_interests: ''
-      });
-    } catch (error) {
-      console.error('Error creating profile:', error);
-      alert('Error creating profile. Please try again.');
-    }
-    setLoading(false);
-  };
-
-  const analyzeJob = async (e) => {
-    e.preventDefault();
-    if (!userProfile) {
-      alert('Please create a profile first');
-      return;
-    }
-    
-    setLoading(true);
-    try {
-      const response = await axios.post(`${API}/analyze-job`, {
-        user_id: userProfile.id,
-        job_description: jobDescription
-      });
-      setAnalysisResult(response.data);
-      setCurrentView('analysis-result');
-    } catch (error) {
-      console.error('Error analyzing job:', error);
-      alert('Error analyzing job. Please try again.');
-    }
-    setLoading(false);
-  };
-
-  const getCareerAdvice = async (e) => {
-    e.preventDefault();
-    if (!userProfile) {
-      alert('Please create a profile first');
-      return;
-    }
-    
-    setLoading(true);
-    try {
-      const response = await axios.post(`${API}/career-advice`, {
-        user_id: userProfile.id,
-        query: careerQuery
-      });
-      setCareerAdvice(response.data);
-      setCurrentView('advice-result');
-    } catch (error) {
-      console.error('Error getting career advice:', error);
-      alert('Error getting career advice. Please try again.');
-    }
-    setLoading(false);
-  };
-
-  const HomeView = () => (
-    <div className="min-h-screen bg-gradient-to-br from-blue-50 to-indigo-100">
-      <div className="container mx-auto px-4 py-16">
-        <div className="text-center mb-16">
-          <h1 className="text-5xl font-bold text-gray-800 mb-6">
-            🎯 Nextstep
-          </h1>
-          <p className="text-xl text-gray-600 max-w-3xl mx-auto mb-8">
-            Your AI-powered career advisor that analyzes job descriptions, provides personalized recommendations, and guides your professional journey.
-          </p>
-                    <div className="flex justify-center space-x-4">
-            <button
-              onClick={() => setCurrentView('create-profile')}
-              className="bg-blue-600 hover:bg-blue-700 text-white px-8 py-3 rounded-lg font-semibold transition-colors"
-            >
-              Create Profile for Personalized Advice
-            </button>
-            {userProfile && (
-              <button
-                onClick={() => setCurrentView('dashboard')}
-                className="bg-green-600 hover:bg-green-700 text-white px-8 py-3 rounded-lg font-semibold transition-colors"
-              >
-                Go to Dashboard
-              </button>
-            )}
-          </div>
-        </div>
-
-        <div className="grid md:grid-cols-3 gap-8 max-w-6xl mx-auto">
-          <div className="bg-white p-6 rounded-xl shadow-lg card-hover">
-            <div className="text-4xl mb-4">🎓</div>
-            <h3 className="text-xl font-semibold mb-3">For Students</h3>
-            <p className="text-gray-600">
-              Discover career paths, understand job requirements, and plan your educational journey.
-            </p>
-          </div>
-          
-          <div className="bg-white p-6 rounded-xl shadow-lg card-hover">
-            <div className="text-4xl mb-4">🎯</div>
-            <h3 className="text-xl font-semibold mb-3">For Graduates</h3>
-            <p className="text-gray-600">
-              Find job opportunities that match your qualifications and get insights on companies in your field.
-            </p>
-          </div>
-          
-          <div className="bg-white p-6 rounded-xl shadow-lg card-hover">
-            <div className="text-4xl mb-4">📈</div>
-            <h3 className="text-xl font-semibold mb-3">For Professionals</h3>
-            <p className="text-gray-600">
-              Stay updated with job market trends and advance your career with strategic insights.
-            </p>
-          </div>
-        </div>
-      </div>
-    </div>
-  );
-return (
-  <div className="App">
-    {renderView()}
-  </div>
-);
-}
-
-export default App;
-  const CreateProfileView = () => (
-    <div className="min-h-screen bg-gray-50 py-12">
-      <div className="container mx-auto px-4">
-        <div className="max-w-2xl mx-auto bg-white rounded-xl shadow-lg p-8">
-          <h2 className="text-3xl font-bold text-center mb-8">Create Your Profile</h2>
-          
-          <form onSubmit={createProfile} className="space-y-6">
-            <div>
-              <label className="block text-sm font-medium text-gray-700 mb-2">Full Name</label>
-              <input
-                type="text"
-                required
-                value={profileForm.name}
-                onChange={(e) => setProfileForm({...profileForm, name: e.target.value})}
-                className="w-full px-4 py-2 border border-gray-300 rounded-lg focus:ring-2 focus:ring-blue-500 focus:border-transparent"
-              />
-            </div>
-
-            <div>
-              <label className="block text-sm font-medium text-gray-700 mb-2">Education Level</label>
-              <select
-                required
-                value={profileForm.education_level}
-                onChange={(e) => setProfileForm({...profileForm, education_level: e.target.value})}
-                className="w-full px-4 py-2 border border-gray-300 rounded-lg focus:ring-2 focus:ring-blue-500 focus:border-transparent"
-              >
-                <option value="">Select Education Level</option>
-                <option value="High School">High School</option>
-                <option value="Associate Degree">Associate Degree</option>
-                <option value="Bachelor's Degree">Bachelor's Degree</option>
-                <option value="Master's Degree">Master's Degree</option>
-                <option value="PhD">PhD</option>
-                <option value="Professional Certification">Professional Certification</option>
-              </select>
-            </div>
-
-            <div>
-              <label className="block text-sm font-medium text-gray-700 mb-2">Field of Study</label>
-              <input
-                type="text"
-                value={profileForm.field_of_study}
-                onChange={(e) => setProfileForm({...profileForm, field_of_study: e.target.value})}
-                placeholder="e.g., Computer Science, Business, Engineering"
-                className="w-full px-4 py-2 border border-gray-300 rounded-lg focus:ring-2 focus:ring-blue-500 focus:border-transparent"
-              />
-            </div>
-
-            <div>
-              <label className="block text-sm font-medium text-gray-700 mb-2">Skills (comma-separated)</label>
-              <input
-                type="text"
-                value={profileForm.skills}
-                onChange={(e) => setProfileForm({...profileForm, skills: e.target.value})}
-                placeholder="e.g., Python, Project Management, Data Analysis"
-                className="w-full px-4 py-2 border border-gray-300 rounded-lg focus:ring-2 focus:ring-blue-500 focus:border-transparent"
-              />
-            </div>
-
-            <div>
-              <label className="block text-sm font-medium text-gray-700 mb-2">Years of Experience</label>
-              <input
-                type="number"
-                min="0"
-                value={profileForm.experience_years}
-                onChange={(e) => setProfileForm({...profileForm, experience_years: parseInt(e.target.value) || 0})}
-                className="w-full px-4 py-2 border border-gray-300 rounded-lg focus:ring-2 focus:ring-blue-500 focus:border-transparent"
-              />
-            </div>
-
-            <div>
-              <label className="block text-sm font-medium text-gray-700 mb-2">Current Role (optional)</label>
-              <input
-                type="text"
-                value={profileForm.current_role}
-                onChange={(e) => setProfileForm({...profileForm, current_role: e.target.value})}
-                placeholder="e.g., Software Developer, Student, Marketing Manager"
-                className="w-full px-4 py-2 border border-gray-300 rounded-lg focus:ring-2 focus:ring-blue-500 focus:border-transparent"
-              />
-            </div>
-
-            <div>
-              <label className="block text-sm font-medium text-gray-700 mb-2">Career Interests (comma-separated)</label>
-              <input
-                type="text"
-                value={profileForm.career_interests}
-                onChange={(e) => setProfileForm({...profileForm, career_interests: e.target.value})}
-                placeholder="e.g., Technology, Healthcare, Finance, Education"
-                className="w-full px-4 py-2 border border-gray-300 rounded-lg focus:ring-2 focus:ring-blue-500 focus:border-transparent"
-              />
-            </div>
-
-            <div className="flex space-x-4">
-              <button
-                type="button"
-                onClick={() => setCurrentView('home')}
-                className="flex-1 px-6 py-3 border border-gray-300 text-gray-700 rounded-lg hover:bg-gray-50 transition-colors"
-              >
-                Back
-              </button>
-              <button
-                type="submit"
-                disabled={loading}
-                className="flex-1 bg-blue-600 hover:bg-blue-700 text-white px-6 py-3 rounded-lg font-semibold transition-colors disabled:opacity-50"
-              >
-                {loading ? 'Creating...' : 'Create Profile'}
-              </button>
-            </div>
-          </form>
-        </div>
-      </div>
-    </div>
-  );
-
-  const DashboardView = () => (
-    <div className="min-h-screen bg-gray-50">
-      <div className="bg-white shadow-sm border-b">
-        <div className="container mx-auto px-4 py-4">
-          <div className="flex justify-between items-center">
-            <h1 className="text-2xl font-bold text-gray-800">Career Dashboard</h1>
-            <div className="flex space-x-4">
-              <button
-                onClick={() => setCurrentView('home')}
-                className="text-gray-600 hover:text-gray-800"
-              >
-                Home
-              </button>
-            </div>
-          </div>
-        </div>
-      </div>
-
-      <div className="container mx-auto px-4 py-8">
-        {userProfile && (
-          <div className="bg-white rounded-xl shadow-lg p-6 mb-8">
-            <h2 className="text-xl font-semibold mb-4">Welcome back, {userProfile.name}!</h2>
-            <div className="grid md:grid-cols-2 gap-4 text-sm text-gray-600">
-              <div>
-                <strong>Education:</strong> {userProfile.education_level}
-                {userProfile.field_of_study && ` in ${userProfile.field_of_study}`}
-              </div>
-              <div>
-                <strong>Experience:</strong> {userProfile.experience_years} years
-              </div>
-              <div>
-                <strong>Skills:</strong> {userProfile.skills?.join(', ') || 'None specified'}
-              </div>
-              <div>
-                <strong>Interests:</strong> {userProfile.career_interests?.join(', ') || 'None specified'}
-              </div>
-            </div>
-          </div>
-        )}
-
-        <div className="grid md:grid-cols-2 gap-8">
-          {/* Job Analysis Section */}
-          <div className="bg-white rounded-xl shadow-lg p-6">
-            <h3 className="text-xl font-semibold mb-4">📋 Analyze Job Description</h3>
-            <p className="text-gray-600 mb-4">
-              Paste a job description to get detailed analysis and personalized recommendations.
-            </p>
-            
-            <form onSubmit={analyzeJob}>
-              <textarea
-                value={jobDescription}
-                onChange={(e) => setJobDescription(e.target.value)}
-                placeholder="Paste the job description here..."
-                rows="6"
-                className="w-full px-4 py-2 border border-gray-300 rounded-lg focus:ring-2 focus:ring-blue-500 focus:border-transparent mb-4"
-                required
-              />
-              <button
-                type="submit"
-                disabled={loading}
-                className="w-full bg-blue-600 hover:bg-blue-700 text-white px-6 py-3 rounded-lg font-semibold transition-colors disabled:opacity-50"
-              >
-                {loading ? 'Analyzing...' : 'Analyze Job'}
-              </button>
-            </form>
-          </div>
-
-          {/* Career Advice Section */}
-          <div className="bg-white rounded-xl shadow-lg p-6">
-            <h3 className="text-xl font-semibold mb-4">💡 Get Career Advice</h3>
-            <p className="text-gray-600 mb-4">
-              Ask any career-related question and get personalized AI-powered advice.
-            </p>
-            
-            <form onSubmit={getCareerAdvice}>
-              <textarea
-                value={careerQuery}
-                onChange={(e) => setCareerQuery(e.target.value)}
-                placeholder="What career advice do you need? e.g., 'How can I transition into data science?' or 'What skills should I develop for product management?'"
-                rows="4"
-                className="w-full px-4 py-2 border border-gray-300 rounded-lg focus:ring-2 focus:ring-green-500 focus:border-transparent mb-4"
-                required
-              />
-              <button
-                type="submit"
-                disabled={loading}
-                className="w-full bg-green-600 hover:bg-green-700 text-white px-6 py-3 rounded-lg font-semibold transition-colors disabled:opacity-50"
-              >
-                {loading ? 'Getting Advice...' : 'Get Advice'}
-              </button>
-            </form>
-          </div>
-        </div>
-      </div>
-    </div>
-  );
-
-  const AnalysisResultView = () => (
-    <div className="min-h-screen bg-gray-50 py-8">
-      <div className="container mx-auto px-4">
-        <div className="max-w-4xl mx-auto">
-          <div className="bg-white rounded-xl shadow-lg p-8">
-            <div className="flex justify-between items-center mb-6">
-              <h2 className="text-2xl font-bold text-gray-800">Job Analysis Results</h2>
-              <button
-                onClick={() => setCurrentView('dashboard')}
-                className="text-blue-600 hover:text-blue-800"
-              >
-                ← Back to Dashboard
-              </button>
-            </div>
-
-            {analysisResult && (
-              <div className="space-y-6">
-                <div className="bg-blue-50 p-4 rounded-lg">
-                  <h3 className="font-semibold text-blue-800 mb-2">Match Score</h3>
-                  <div className="flex items-center">
-                    <div className="w-full bg-blue-200 rounded-full h-2">
-                      <div 
-                        className="bg-blue-600 h-2 rounded-full" 
-                        style={{width: `${analysisResult.match_score * 100}%`}}
-                      ></div>
-                    </div>
-                    <span className="ml-3 text-blue-800 font-semibold">
-                      {Math.round(analysisResult.match_score * 100)}%
-                    </span>
-                  </div>
-                </div>
-
-                <div>
-                  <h3 className="font-semibold text-gray-800 mb-3">📊 Job Analysis</h3>
-                  <div className="bg-gray-50 p-4 rounded-lg">
-                    <pre className="whitespace-pre-wrap text-sm text-gray-700">
-                      {typeof analysisResult.analysis === 'object' 
-                        ? JSON.stringify(analysisResult.analysis, null, 2)
-                        : analysisResult.analysis
-                      }
-                    </pre>
-                  </div>
-                </div>
-
-                <div>
-                  <h3 className="font-semibold text-gray-800 mb-3">💡 Recommendations</h3>
-                  <div className="bg-green-50 p-4 rounded-lg">
-                    <div className="text-sm text-gray-700 whitespace-pre-wrap">
-                      {Array.isArray(analysisResult.recommendations) 
-                        ? analysisResult.recommendations.join('\n\n')
-                        : analysisResult.recommendations
-                      }
-                    </div>
-                  </div>
-                </div>
-
-                <div>
-                  <h3 className="font-semibold text-gray-800 mb-3">📝 Original Job Description</h3>
-                  <div className="bg-gray-50 p-4 rounded-lg">
-                    <div className="text-sm text-gray-700 whitespace-pre-wrap">
-                      {analysisResult.job_description}
-                    </div>
-                  </div>
-                </div>
-              </div>
-            )}
-          </div>
-        </div>
-      </div>
-    </div>
-  );
-
-  const AdviceResultView = () => (
-    <div className="min-h-screen bg-gray-50 py-8">
-      <div className="container mx-auto px-4">
-        <div className="max-w-4xl mx-auto">
-          <div className="bg-white rounded-xl shadow-lg p-8">
-            <div className="flex justify-between items-center mb-6">
-              <h2 className="text-2xl font-bold text-gray-800">Career Advice</h2>
-              <button
-                onClick={() => setCurrentView('dashboard')}
-                className="text-blue-600 hover:text-blue-800"
-              >
-                ← Back to Dashboard
-              </button>
-            </div>
-
-            {careerAdvice && (
-              <div className="space-y-6">
-                <div>
-                  <h3 className="font-semibold text-gray-800 mb-3">❓ Your Question</h3>
-                  <div className="bg-blue-50 p-4 rounded-lg">
-                    <p className="text-gray-700">{careerAdvice.query}</p>
-                  </div>
-                </div>
-
-                <div>
-                  <h3 className="font-semibold text-gray-800 mb-3">💡 AI Career Advice</h3>
-                  <div className="bg-green-50 p-4 rounded-lg">
-                    <div className="text-gray-700 whitespace-pre-wrap">
-                      {careerAdvice.advice}
-                    </div>
-                  </div>
-                </div>
-              </div>
-            )}
-          </div>
-        </div>
-      </div>
-    </div>
-  );
-
-  const SearchResultView = () => (
-    <div className="min-h-screen bg-gray-50 py-8">
-      <div className="container mx-auto px-4">
-        <div className="max-w-4xl mx-auto">
-          <div className="bg-white rounded-xl shadow-lg p-8">
-            <div className="flex justify-between items-center mb-6">
-              <h2 className="text-2xl font-bold text-gray-800">Career Search Results</h2>
-              <button
-                onClick={() => setCurrentView('home')}
-                className="text-blue-600 hover:text-blue-800"
-              >
-                ← Back to Home
-              </button>
-            </div>
-
-            {searchResult && (
-              <div className="space-y-6">
-                <div>
-                  <h3 className="font-semibold text-gray-800 mb-3">🔍 Your Search</h3>
-                  <div className="bg-blue-50 p-4 rounded-lg">
-                    <p className="text-gray-700 font-medium">{searchResult.query}</p>
-                    <p className="text-sm text-blue-600 mt-1">
-                      Search Type: {searchResult.search_type.replace('_', ' ').toUpperCase()}
-                    </p>
-                  </div>
-                </div>
-
-                <div>
-                  <h3 className="font-semibold text-gray-800 mb-3">💡 AI Career Guidance</h3>
-                  <div className="bg-green-50 p-4 rounded-lg">
-                    <div className="text-gray-700 whitespace-pre-wrap">
-                      {searchResult.response}
-                    </div>
-                  </div>
-                </div>
-
-                {searchResult.suggestions && searchResult.suggestions.length > 0 && (
-                  <div>
-                    <h3 className="font-semibold text-gray-800 mb-3">🎯 Related Topics</h3>
-                    <div className="bg-purple-50 p-4 rounded-lg">
-                      <p className="text-sm text-gray-600 mb-3">You might also be interested in:</p>
-                      <div className="space-y-2">
-                        {searchResult.suggestions.map((suggestion, index) => (
-                          <button
-                            key={index}
-                            onClick={() => {
-                              setSearchQuery(suggestion);
-                              setCurrentView('home');
-                              // Auto-scroll to search form
-                              setTimeout(() => {
-                                document.querySelector('textarea')?.focus();
-                              }, 100);
-                            }}
-                            className="block w-full text-left text-sm text-purple-700 hover:text-purple-900 hover:bg-purple-100 px-3 py-2 rounded transition-colors"
-                          >
-                            📌 {suggestion}
-                          </button>
-                        ))}
-                      </div>
-                    </div>
-                  </div>
-                )}
-
-                <div className="text-center pt-6 border-t border-gray-200">
-                  <p className="text-gray-600 mb-4">Want more personalized advice?</p>
-                  <button
-                    onClick={() => setCurrentView('create-profile')}
-                    className="bg-gradient-to-r from-blue-600 to-purple-600 hover:from-blue-700 hover:to-purple-700 text-white px-6 py-3 rounded-lg font-semibold transition-all"
-                  >
-                    Create Profile for Personalized Guidance
-                  </button>
-                </div>
-              </div>
-            )}
-          </div>
-        </div>
-      </div>
-    </div>
-  );
-
-  // Render based on current view
-  const renderView = () => {
-    switch(currentView) {
-      case 'create-profile':
-        return <CreateProfileView />;
-      case 'dashboard':
-        return <DashboardView />;
-      case 'analysis-result':
-        return <AnalysisResultView />;
-      case 'advice-result':
-        return <AdviceResultView />;
-      default:
-        return <HomeView />;
-    }
-  };
-
-function App() {
-  return (
-    <div className="App">
-      {renderView()}
-      <BrowserRouter>
-        <Routes>
-          <Route path="/" element={<Home />}>
-            <Route index element={<Home />} />
-          </Route>
-        </Routes>
-      </BrowserRouter>
-    </div>
+    </BrowserRouter>
   );
 }
 

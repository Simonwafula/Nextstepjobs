#!/usr/bin/env python3
import requests
import json
import uuid
import time
from typing import Dict, Any, Optional

# Configuration
<<<<<<< HEAD
BASE_URL = "https://5b3a5c9a-6404-4135-8757-1eb6a9993556.preview.emergentagent.com/api"
=======
# BASE_URL = "https://c846ca70-b4df-41ce-b222-270f7fb0d991.preview.emergentagent.com/api"

BASE_URL = "https://c846ca70-b4df-41ce-b222-270f7fb0d991.preview.emergentagent.com/api"
>>>>>>> b948ad95
TEST_RESULTS = {}

# Test data
SAMPLE_PROFILE = {
    "name": "Alex Johnson",
    "education_level": "Master's",
    "field_of_study": "Computer Science",
    "skills": ["Python", "Machine Learning", "Data Analysis", "Cloud Computing", "SQL"],
    "experience_years": 3,
    "current_role": "Data Scientist",
    "career_interests": ["AI Research", "Machine Learning Engineering", "Data Engineering"]
}

SAMPLE_JOB_DESCRIPTION = """
Senior Machine Learning Engineer

Company: TechInnovate AI
Location: Remote (US-based)

Job Description:
We are seeking an experienced Machine Learning Engineer to join our growing AI team. The ideal candidate will have a strong background in developing and deploying machine learning models at scale.

Requirements:
- Master's or PhD in Computer Science, Machine Learning, or related field
- 5+ years of experience in machine learning engineering
- Proficiency in Python and ML frameworks (TensorFlow, PyTorch)
- Experience with cloud platforms (AWS, GCP, or Azure)
- Strong understanding of data structures, algorithms, and software design
- Experience with large language models and generative AI is a plus

Responsibilities:
- Design, develop, and deploy machine learning models
- Collaborate with data scientists and product teams
- Optimize model performance and scalability
- Implement MLOps best practices
- Stay current with the latest ML research and technologies

Salary Range: $140,000 - $180,000 depending on experience
"""

SAMPLE_CAREER_QUESTION = "Given my background in data science with 3 years of experience, what skills should I focus on developing to transition into a more senior machine learning engineering role in the next 2 years?"

# Anonymous search test data
<<<<<<< HEAD
ANONYMOUS_SEARCH_QUERIES = {
    "general": "What are the best career paths for someone with a background in psychology?",
    "career_path": "How can I progress from a junior software developer to a senior role?",
    "skills": "What skills are most in-demand for data scientists in 2025?",
    "industry": "What is the job market outlook for renewable energy sector in the next 5 years?"
}
=======
ANONYMOUS_SEARCH_QUERIES = [
    {
        "query": "What are the best career paths for someone with a computer science degree in 2025?",
        "search_type": "general"
    },
    {
        "query": "How to transition from software development to AI research?",
        "search_type": "career_path"
    },
    {
        "query": "What skills are most in-demand for data scientists in 2025?",
        "search_type": "skills"
    },
    {
        "query": "Current trends in the cybersecurity industry",
        "search_type": "industry"
    },
    {
        "query": "What careers can I pursue with a psychology degree?",
        "search_type": "academic_pathways"
    },
    {
        "query": "Which degree should I choose for data science?",
        "search_type": "academic_pathways"
    }
]
>>>>>>> b948ad95

# Helper functions
def print_header(title):
    """Print a formatted header for test sections"""
    print("\n" + "="*80)
    print(f" {title} ".center(80, "="))
    print("="*80 + "\n")

def make_request(method, endpoint, data=None, params=None) -> Dict[str, Any]:
    """Make an HTTP request to the API and return the response"""
    url = f"{BASE_URL}{endpoint}"
    
    try:
        if method.lower() == "get":
            response = requests.get(url, params=params)
        elif method.lower() == "post":
            response = requests.post(url, json=data)
        elif method.lower() == "put":
            response = requests.put(url, json=data)
        else:
            raise ValueError(f"Unsupported HTTP method: {method}")
        
        # Try to parse JSON response
        try:
            result = response.json()
        except json.JSONDecodeError:
            result = {"text": response.text}
        
        return {
            "status_code": response.status_code,
            "success": 200 <= response.status_code < 300,
            "data": result
        }
    except requests.RequestException as e:
        return {
            "status_code": 0,
            "success": False,
            "error": str(e),
            "data": None
        }

def run_test(test_name, method, endpoint, data=None, params=None, expected_status=200) -> bool:
    """Run a test and record the result"""
    print(f"Testing: {test_name}...")
    
    result = make_request(method, endpoint, data, params)
    success = result["success"] and result["status_code"] == expected_status
    
    if success:
        print(f"✅ PASSED: {test_name}")
    else:
        print(f"❌ FAILED: {test_name}")
        print(f"  Status Code: {result['status_code']} (Expected: {expected_status})")
        if "error" in result:
            print(f"  Error: {result['error']}")
    
    # Store detailed result for summary
    TEST_RESULTS[test_name] = {
        "success": success,
        "status_code": result["status_code"],
        "expected_status": expected_status,
        "data": result["data"]
    }
    
    return result

def print_summary():
    """Print a summary of all test results"""
    print_header("TEST SUMMARY")
    
    passed = sum(1 for result in TEST_RESULTS.values() if result["success"])
    total = len(TEST_RESULTS)
    
    print(f"PASSED: {passed}/{total} ({passed/total*100:.1f}%)")
    print("\nDetails:")
    
    for test_name, result in TEST_RESULTS.items():
        status = "✅ PASSED" if result["success"] else "❌ FAILED"
        print(f"{status}: {test_name}")
    
    print("\n")

# Main test functions
def test_health_check():
    """Test the basic health check endpoint"""
    print_header("TESTING HEALTH CHECK")
    return run_test("API Health Check", "get", "/")

def test_profile_creation():
    """Test creating a user profile"""
    print_header("TESTING PROFILE CREATION")
    return run_test("Create User Profile", "post", "/profiles", SAMPLE_PROFILE)

def test_get_profiles():
    """Test retrieving all profiles"""
    print_header("TESTING GET ALL PROFILES")
    return run_test("Get All Profiles", "get", "/profiles")

def test_get_profile_by_id(profile_id):
    """Test retrieving a specific profile by ID"""
    print_header("TESTING GET PROFILE BY ID")
    return run_test(f"Get Profile by ID: {profile_id}", "get", f"/profiles/{profile_id}")

def test_update_profile(profile_id):
    """Test updating a user profile"""
    print_header("TESTING PROFILE UPDATE")
    updated_profile = SAMPLE_PROFILE.copy()
    updated_profile["skills"] = SAMPLE_PROFILE["skills"] + ["Deep Learning", "NLP"]
    updated_profile["experience_years"] = 4
    
    return run_test(f"Update Profile: {profile_id}", "put", f"/profiles/{profile_id}", updated_profile)

def test_job_analysis(profile_id):
    """Test job description analysis"""
    print_header("TESTING JOB ANALYSIS")
    job_request = {
        "user_id": profile_id,
        "job_description": SAMPLE_JOB_DESCRIPTION
    }
    
    return run_test("Analyze Job Description", "post", "/analyze-job", job_request)

def test_career_advice(profile_id):
    """Test career advice endpoint"""
    print_header("TESTING CAREER ADVICE")
    advice_request = {
        "user_id": profile_id,
        "query": SAMPLE_CAREER_QUESTION
    }
    
    return run_test("Get Career Advice", "post", "/career-advice", advice_request)

def test_market_insights():
    """Test market insights endpoint"""
    print_header("TESTING MARKET INSIGHTS")
    field = "machine learning"
    
    return run_test(f"Get Market Insights for {field}", "get", f"/market-insights/{field}")

def test_error_handling():
    """Test error handling for non-existent profile"""
    print_header("TESTING ERROR HANDLING")
    fake_id = str(uuid.uuid4())
    
    return run_test("Error Handling - Profile Not Found", "get", f"/profiles/{fake_id}", expected_status=404)

def test_anonymous_search():
<<<<<<< HEAD
    """Test anonymous search API with different search types"""
    print_header("TESTING ANONYMOUS SEARCH API")
    
    results = {}
    
    # Test each search type
    for search_type, query in ANONYMOUS_SEARCH_QUERIES.items():
        search_request = {
            "query": query,
            "search_type": search_type
        }
        
        result = run_test(f"Anonymous Search - {search_type}", "post", "/search", search_request)
        results[search_type] = result
        
        # Verify response structure if successful
        if result["success"]:
            data = result["data"]
            if "response" in data and "suggestions" in data:
                print(f"  ✓ Response contains expected fields")
                print(f"  ✓ Got {len(data['suggestions'])} suggestions")
            else:
                print(f"  ⚠ Response missing expected fields")
        
        # Add a small delay between requests to avoid rate limiting
        time.sleep(1)
=======
    """Test anonymous search endpoint with different search types"""
    print_header("TESTING ANONYMOUS SEARCH")
    
    results = []
    for i, query_data in enumerate(ANONYMOUS_SEARCH_QUERIES):
        test_name = f"Anonymous Search ({query_data['search_type']})"
        result = run_test(test_name, "post", "/search", query_data)
        results.append(result)
        
        # Add a small delay between requests to avoid rate limiting
        if i < len(ANONYMOUS_SEARCH_QUERIES) - 1:
            time.sleep(1)
>>>>>>> b948ad95
    
    return results

def test_popular_topics():
    """Test popular topics endpoint"""
    print_header("TESTING POPULAR TOPICS")
<<<<<<< HEAD
    
    result = run_test("Get Popular Topics", "get", "/popular-topics")
    
    # Verify response structure if successful
    if result["success"]:
        data = result["data"]
        expected_keys = ["trending_careers", "popular_questions", "industry_insights"]
        
        all_keys_present = all(key in data for key in expected_keys)
        if all_keys_present:
            print(f"  ✓ Response contains all expected categories")
            for key in expected_keys:
                print(f"  ✓ {key}: {len(data[key])} items")
        else:
            print(f"  ⚠ Response missing some expected categories")
    
    return result

def test_openai_integration():
    """Test OpenAI integration with the new API key"""
    print_header("TESTING OPENAI INTEGRATION")
    
    # We'll use the anonymous search endpoint to test OpenAI integration
    # since it directly uses the OpenAI API without requiring a user profile
    search_request = {
        "query": "What are the most important skills for a data scientist in 2025?",
        "search_type": "general"
    }
    
    result = run_test("OpenAI Integration via Anonymous Search", "post", "/search", search_request)
    
    # Check if we got a meaningful response that indicates OpenAI is working
    if result["success"]:
        data = result["data"]
        if "response" in data and len(data["response"]) > 100:
            print(f"  ✓ Received substantial AI-generated response ({len(data['response'])} chars)")
            print(f"  ✓ OpenAI integration appears to be working correctly")
        else:
            print(f"  ⚠ Response seems too short or empty, OpenAI may not be working properly")
=======
    return run_test("Get Popular Topics", "get", "/popular-topics")

def test_degree_programs():
    """Test degree programs endpoint"""
    print_header("TESTING DEGREE PROGRAMS")
    return run_test("Get Degree Programs", "get", "/degree-programs")

def test_degree_career_search():
    """Test degree-career search endpoint"""
    print_header("TESTING DEGREE-CAREER SEARCH")
    
    # Test with Computer Science degree
    cs_request = {
        "degree": "Computer Science",
        "career_interest": "Data Science"
    }
    cs_result = run_test("Degree-Career Search (CS to Data Science)", "post", "/degree-career-search", cs_request)
    
    # Test with Psychology degree
    psych_request = {
        "degree": "Psychology",
        "career_interest": "UX Research"
    }
    psych_result = run_test("Degree-Career Search (Psychology to UX Research)", "post", "/degree-career-search", psych_request)
    
    return [cs_result, psych_result]

def test_openai_integration():
    """Test OpenAI integration directly through market insights (lightweight test)"""
    print_header("TESTING OPENAI INTEGRATION")
    field = "artificial intelligence"
    
    result = run_test(f"OpenAI Integration via Market Insights for {field}", "get", f"/market-insights/{field}")
    
    # Verify that we got a meaningful response that looks like it came from OpenAI
    if result["success"] and "data" in result and "insights" in result["data"]:
        insights = result["data"]["insights"]
        
        # Check if the response is substantial (more than 200 chars) and contains expected keywords
        is_valid_response = (
            len(insights) > 200 and
            any(keyword in insights.lower() for keyword in ["ai", "artificial intelligence", "market", "industry", "skills", "trends"])
        )
        
        if is_valid_response:
            print("✅ OpenAI integration appears to be working correctly")
            TEST_RESULTS["OpenAI Integration Validation"] = {"success": True, "data": "Response validation passed"}
        else:
            print("❌ OpenAI integration may be failing - response doesn't look like expected AI content")
            TEST_RESULTS["OpenAI Integration Validation"] = {"success": False, "data": "Response validation failed"}
>>>>>>> b948ad95
    
    return result

def main():
    """Run all tests in sequence"""
    print_header("NEXTSTEP API TESTING")
    print(f"Testing API at: {BASE_URL}")
    
    # First test OpenAI integration directly (most critical after API key change)
    openai_result = test_openai_integration()
    
    if not openai_result["success"]:
        print("❌ OpenAI integration test failed. This is critical after the API key change.")
        print("Please check the API key in the .env file and ensure it's valid.")
    
    # Test basic health check
    health_result = test_health_check()
    
    if not health_result["success"]:
        print("❌ API health check failed. Aborting remaining tests.")
        return
    
<<<<<<< HEAD
    # Test anonymous search API (primary focus)
    anonymous_search_results = test_anonymous_search()
    
    # Test popular topics endpoint
    popular_topics_result = test_popular_topics()
    
    # Test OpenAI integration with the new API key
    openai_integration_result = test_openai_integration()
=======
    # Test anonymous search endpoints (don't require a profile)
    test_anonymous_search()
    test_popular_topics()
    
    # Test degree programs endpoints (new feature)
    test_degree_programs()
    test_degree_career_search()
>>>>>>> b948ad95
    
    # Test profile creation and get the profile ID
    profile_result = test_profile_creation()
    
    if profile_result["success"] and "data" in profile_result and "id" in profile_result["data"]:
        profile_id = profile_result["data"]["id"]
        print(f"Created test profile with ID: {profile_id}")
        
        # Run tests that depend on having a profile
        test_get_profiles()
        test_get_profile_by_id(profile_id)
        test_update_profile(profile_id)
        
        # Test AI-powered endpoints
        job_result = test_job_analysis(profile_id)
        advice_result = test_career_advice(profile_id)
        
        # These tests don't depend on the profile
        test_market_insights()
        test_error_handling()
    else:
        print("❌ Profile creation failed. Skipping profile-dependent tests.")
    
    # Print summary of all tests
    print_summary()

if __name__ == "__main__":
    main()<|MERGE_RESOLUTION|>--- conflicted
+++ resolved
@@ -5,14 +5,6 @@
 import time
 from typing import Dict, Any, Optional
 
-# Configuration
-<<<<<<< HEAD
-BASE_URL = "https://5b3a5c9a-6404-4135-8757-1eb6a9993556.preview.emergentagent.com/api"
-=======
-# BASE_URL = "https://c846ca70-b4df-41ce-b222-270f7fb0d991.preview.emergentagent.com/api"
-
-BASE_URL = "https://c846ca70-b4df-41ce-b222-270f7fb0d991.preview.emergentagent.com/api"
->>>>>>> b948ad95
 TEST_RESULTS = {}
 
 # Test data
@@ -54,43 +46,6 @@
 """
 
 SAMPLE_CAREER_QUESTION = "Given my background in data science with 3 years of experience, what skills should I focus on developing to transition into a more senior machine learning engineering role in the next 2 years?"
-
-# Anonymous search test data
-<<<<<<< HEAD
-ANONYMOUS_SEARCH_QUERIES = {
-    "general": "What are the best career paths for someone with a background in psychology?",
-    "career_path": "How can I progress from a junior software developer to a senior role?",
-    "skills": "What skills are most in-demand for data scientists in 2025?",
-    "industry": "What is the job market outlook for renewable energy sector in the next 5 years?"
-}
-=======
-ANONYMOUS_SEARCH_QUERIES = [
-    {
-        "query": "What are the best career paths for someone with a computer science degree in 2025?",
-        "search_type": "general"
-    },
-    {
-        "query": "How to transition from software development to AI research?",
-        "search_type": "career_path"
-    },
-    {
-        "query": "What skills are most in-demand for data scientists in 2025?",
-        "search_type": "skills"
-    },
-    {
-        "query": "Current trends in the cybersecurity industry",
-        "search_type": "industry"
-    },
-    {
-        "query": "What careers can I pursue with a psychology degree?",
-        "search_type": "academic_pathways"
-    },
-    {
-        "query": "Which degree should I choose for data science?",
-        "search_type": "academic_pathways"
-    }
-]
->>>>>>> b948ad95
 
 # Helper functions
 def print_header(title):
@@ -238,145 +193,12 @@
     return run_test("Error Handling - Profile Not Found", "get", f"/profiles/{fake_id}", expected_status=404)
 
 def test_anonymous_search():
-<<<<<<< HEAD
-    """Test anonymous search API with different search types"""
-    print_header("TESTING ANONYMOUS SEARCH API")
-    
-    results = {}
-    
-    # Test each search type
-    for search_type, query in ANONYMOUS_SEARCH_QUERIES.items():
-        search_request = {
-            "query": query,
-            "search_type": search_type
-        }
-        
-        result = run_test(f"Anonymous Search - {search_type}", "post", "/search", search_request)
-        results[search_type] = result
-        
-        # Verify response structure if successful
-        if result["success"]:
-            data = result["data"]
-            if "response" in data and "suggestions" in data:
-                print(f"  ✓ Response contains expected fields")
-                print(f"  ✓ Got {len(data['suggestions'])} suggestions")
-            else:
-                print(f"  ⚠ Response missing expected fields")
-        
-        # Add a small delay between requests to avoid rate limiting
-        time.sleep(1)
-=======
-    """Test anonymous search endpoint with different search types"""
-    print_header("TESTING ANONYMOUS SEARCH")
-    
-    results = []
-    for i, query_data in enumerate(ANONYMOUS_SEARCH_QUERIES):
-        test_name = f"Anonymous Search ({query_data['search_type']})"
-        result = run_test(test_name, "post", "/search", query_data)
-        results.append(result)
-        
-        # Add a small delay between requests to avoid rate limiting
-        if i < len(ANONYMOUS_SEARCH_QUERIES) - 1:
-            time.sleep(1)
->>>>>>> b948ad95
     
     return results
 
 def test_popular_topics():
     """Test popular topics endpoint"""
     print_header("TESTING POPULAR TOPICS")
-<<<<<<< HEAD
-    
-    result = run_test("Get Popular Topics", "get", "/popular-topics")
-    
-    # Verify response structure if successful
-    if result["success"]:
-        data = result["data"]
-        expected_keys = ["trending_careers", "popular_questions", "industry_insights"]
-        
-        all_keys_present = all(key in data for key in expected_keys)
-        if all_keys_present:
-            print(f"  ✓ Response contains all expected categories")
-            for key in expected_keys:
-                print(f"  ✓ {key}: {len(data[key])} items")
-        else:
-            print(f"  ⚠ Response missing some expected categories")
-    
-    return result
-
-def test_openai_integration():
-    """Test OpenAI integration with the new API key"""
-    print_header("TESTING OPENAI INTEGRATION")
-    
-    # We'll use the anonymous search endpoint to test OpenAI integration
-    # since it directly uses the OpenAI API without requiring a user profile
-    search_request = {
-        "query": "What are the most important skills for a data scientist in 2025?",
-        "search_type": "general"
-    }
-    
-    result = run_test("OpenAI Integration via Anonymous Search", "post", "/search", search_request)
-    
-    # Check if we got a meaningful response that indicates OpenAI is working
-    if result["success"]:
-        data = result["data"]
-        if "response" in data and len(data["response"]) > 100:
-            print(f"  ✓ Received substantial AI-generated response ({len(data['response'])} chars)")
-            print(f"  ✓ OpenAI integration appears to be working correctly")
-        else:
-            print(f"  ⚠ Response seems too short or empty, OpenAI may not be working properly")
-=======
-    return run_test("Get Popular Topics", "get", "/popular-topics")
-
-def test_degree_programs():
-    """Test degree programs endpoint"""
-    print_header("TESTING DEGREE PROGRAMS")
-    return run_test("Get Degree Programs", "get", "/degree-programs")
-
-def test_degree_career_search():
-    """Test degree-career search endpoint"""
-    print_header("TESTING DEGREE-CAREER SEARCH")
-    
-    # Test with Computer Science degree
-    cs_request = {
-        "degree": "Computer Science",
-        "career_interest": "Data Science"
-    }
-    cs_result = run_test("Degree-Career Search (CS to Data Science)", "post", "/degree-career-search", cs_request)
-    
-    # Test with Psychology degree
-    psych_request = {
-        "degree": "Psychology",
-        "career_interest": "UX Research"
-    }
-    psych_result = run_test("Degree-Career Search (Psychology to UX Research)", "post", "/degree-career-search", psych_request)
-    
-    return [cs_result, psych_result]
-
-def test_openai_integration():
-    """Test OpenAI integration directly through market insights (lightweight test)"""
-    print_header("TESTING OPENAI INTEGRATION")
-    field = "artificial intelligence"
-    
-    result = run_test(f"OpenAI Integration via Market Insights for {field}", "get", f"/market-insights/{field}")
-    
-    # Verify that we got a meaningful response that looks like it came from OpenAI
-    if result["success"] and "data" in result and "insights" in result["data"]:
-        insights = result["data"]["insights"]
-        
-        # Check if the response is substantial (more than 200 chars) and contains expected keywords
-        is_valid_response = (
-            len(insights) > 200 and
-            any(keyword in insights.lower() for keyword in ["ai", "artificial intelligence", "market", "industry", "skills", "trends"])
-        )
-        
-        if is_valid_response:
-            print("✅ OpenAI integration appears to be working correctly")
-            TEST_RESULTS["OpenAI Integration Validation"] = {"success": True, "data": "Response validation passed"}
-        else:
-            print("❌ OpenAI integration may be failing - response doesn't look like expected AI content")
-            TEST_RESULTS["OpenAI Integration Validation"] = {"success": False, "data": "Response validation failed"}
->>>>>>> b948ad95
     
     return result
 
@@ -398,25 +220,6 @@
     if not health_result["success"]:
         print("❌ API health check failed. Aborting remaining tests.")
         return
-    
-<<<<<<< HEAD
-    # Test anonymous search API (primary focus)
-    anonymous_search_results = test_anonymous_search()
-    
-    # Test popular topics endpoint
-    popular_topics_result = test_popular_topics()
-    
-    # Test OpenAI integration with the new API key
-    openai_integration_result = test_openai_integration()
-=======
-    # Test anonymous search endpoints (don't require a profile)
-    test_anonymous_search()
-    test_popular_topics()
-    
-    # Test degree programs endpoints (new feature)
-    test_degree_programs()
-    test_degree_career_search()
->>>>>>> b948ad95
     
     # Test profile creation and get the profile ID
     profile_result = test_profile_creation()
